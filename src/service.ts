--- conflicted
+++ resolved
@@ -7,13 +7,10 @@
 import { ServiceBase, ResourcesAPIBase, toStruct, toObject } from '@restorecommerce/resource-base-interface';
 import { BaseDocument, DocumentMetadata } from '@restorecommerce/resource-base-interface/lib/core/interfaces';
 import { Logger } from '@restorecommerce/logger';
-<<<<<<< HEAD
 import { ACSAuthZ, AuthZAction, Decision, Subject, updateConfig, accessRequest, PolicySetRQ, PermissionDenied } from '@restorecommerce/acs-client';
 import { RedisClient } from 'redis';
 import { getSubjectFromRedis, checkAccessRequest, ReadPolicyResponse, AccessResponse } from './utils';
 import { errors } from '@restorecommerce/chassis-srv';
-=======
-import { PolicySetRQ, ACSAuthZ, UnAuthZ, accessRequest, AuthZAction } from '@restorecommerce/acs-client';
 
 import {
   validateFirstChar,
@@ -23,9 +20,6 @@
   validateAtSymbol,
   validateEmail
 } from './validation';
-
-const errors = chassis.errors;
->>>>>>> d7779bb4
 
 const password = {
   hash: (pw): string => {
