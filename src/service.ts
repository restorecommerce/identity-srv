import * as _ from 'lodash-es';
import * as uuid from 'uuid';
import * as kafkaClient from '@restorecommerce/kafka-client';
import {
  checkAccessRequest,
  getACSFilters,
  getDefaultFilter,
  getLoginIdentifierFilter,
  getNameFilter,
  marshallProtobufAny,
  password,
  returnCodeMessage,
  returnOperationStatus,
  returnStatus,
  unmarshallProtobufAny
} from './utils.js';
import { ResourcesAPIBase, ServiceBase, FilterValueType } from '@restorecommerce/resource-base-interface';
import { Logger } from 'winston';
import {
  ACSAuthZ,
  AuthZAction,
  DecisionResponse,
  HierarchicalScope,
  Operation,
  PolicySetRQResponse,
  ResolvedSubject,
  updateConfig
} from '@restorecommerce/acs-client';
import { createClient, RedisClientType } from 'redis';
import { query } from '@restorecommerce/chassis-srv/lib/database/provider/arango/common.js';
import { validateAllChar, validateEmail, validateFirstChar, validateStrLen, validateSymbolRepeat } from './validation.js';
import { TokenService } from './token_service.js';
import { Arango } from '@restorecommerce/chassis-srv/lib/database/provider/arango/base.js';
import {
  ActivateRequest,
  ChangeEmailRequest,
  ChangePasswordRequest,
  ConfirmEmailChangeRequest,
  ConfirmPasswordChangeRequest,
  ConfirmUserInvitationRequest,
  DeepPartial,
  DeleteUsersByOrgResponse,
  FindByRoleRequest,
  FindByTokenRequest,
  FindRequest,
  LoginRequest,
  OrgIDRequest,
  RegisterRequest,
  RequestPasswordChangeRequest,
  SendActivationEmailRequest,
  SendInvitationEmailRequest,
  UserServiceImplementation,
  UnregisterRequest,
  User,
  UserList,
  UserListResponse,
  UserListWithRoleResponse,
  UserResponse,
  UserType,
  TenantRequest,
  TenantResponse
} from '@restorecommerce/rc-grpc-clients/dist/generated-server/io/restorecommerce/user.js';
import {
  RoleList,
  RoleListResponse,
  RoleServiceImplementation
} from '@restorecommerce/rc-grpc-clients/dist/generated-server/io/restorecommerce/role.js';
import {
  DeleteRequest,
  DeleteResponse,
  Filter_Operation,
  FilterOp_Operator,
  Filter_ValueType,
  ReadRequest
} from '@restorecommerce/rc-grpc-clients/dist/generated-server/io/restorecommerce/resource_base.js';
import { OperationStatusObj } from '@restorecommerce/rc-grpc-clients/dist/generated-server/io/restorecommerce/status.js';
import { Meta } from '@restorecommerce/rc-grpc-clients/dist/generated-server/io/restorecommerce/meta.js';
import { Attribute } from '@restorecommerce/rc-grpc-clients/dist/generated-server/io/restorecommerce/attribute.js';
import { Effect } from '@restorecommerce/rc-grpc-clients/dist/generated-server/io/restorecommerce/rule.js';
import {
  Response_Decision
} from '@restorecommerce/rc-grpc-clients/dist/generated-server/io/restorecommerce/access_control.js';
import {
  RoleAssociation,
  Subject,
  Tokens
} from '@restorecommerce/rc-grpc-clients/dist/generated-server/io/restorecommerce/auth.js';
import { zxcvbnOptions, zxcvbnAsync, ZxcvbnResult } from '@zxcvbn-ts/core';
import * as zxcvbnCommonPackage from '@zxcvbn-ts/language-common';
import * as zxcvbnEnPackage from '@zxcvbn-ts/language-en';
import * as zxcvbnDePackage from '@zxcvbn-ts/language-de';
import { matcherPwnedFactory } from '@zxcvbn-ts/matcher-pwned';
import {
  MatchEstimated,
  MatchExtended,
  Matcher,
  Match,
} from '@zxcvbn-ts/core/dist/types';
import fetch from 'node-fetch';

export const DELETE_USERS_WITH_EXPIRED_ACTIVATION = 'delete-users-with-expired-activation-job';

export class UserService extends ServiceBase<UserListResponse, UserList> implements UserServiceImplementation {
  db: Arango;
  topics: any;
  logger: Logger;
  cfg: any;
  registrationSubjectTpl: string;
  changePWEmailSubjectTpl: string;
  layoutTpl: string;
  registrationBodyTpl: string;
  changePWEmailBodyTpl: string;
  invitationSubjectTpl: string;
  invitationBodyTpl: string;
  emailEnabled: boolean;
  emailStyle: string;
  roleService: RoleService;
  authZ: ACSAuthZ;
  redisClient: RedisClientType<any, any>;
  authZCheck: boolean;
  tokenService: TokenService;
  tokenRedisClient: RedisClientType<any, any>;
  uniqueEmailConstraint: boolean;

  constructor(cfg: any, topics: any, db: any, logger: Logger,
    isEventsEnabled: boolean, roleService: RoleService, authZ: ACSAuthZ) {
    let resourceFieldConfig;
    if (cfg.get('fieldHandlers')) {
      resourceFieldConfig = cfg.get('fieldHandlers');
      resourceFieldConfig['bufferFields'] = resourceFieldConfig?.bufferFields?.users;
      if (cfg.get('fieldHandlers:timeStampFields')) {
        resourceFieldConfig['timeStampFields'] = [];
        for (let timeStampFiledConfig of cfg.get('fieldHandlers:timeStampFields')) {
          if (timeStampFiledConfig.entities.includes('users')) {
            resourceFieldConfig['timeStampFields'].push(...timeStampFiledConfig.fields);
          }
        }
      }
    }
    super('user', topics['user.resource'], logger, new ResourcesAPIBase(db, 'users', resourceFieldConfig),
      isEventsEnabled);
    this.cfg = cfg;
    this.db = db;
    this.topics = topics;
    this.logger = logger;
    this.roleService = roleService;
    this.authZ = authZ;
    const redisConfig = cfg.get('redis');
    redisConfig.database = cfg.get('redis:db-indexes:db-subject');
    this.redisClient = createClient(redisConfig);
    this.redisClient.on('error', (err) => logger.error('Redis client error in subject store', err));
    this.redisClient.connect().then((val) =>
      logger.info('Redis client connection successful for subject store')).catch(err => logger.error('Redis connection error', err));
    this.authZCheck = this.cfg.get('authorization:enabled');
    redisConfig.database = this.cfg.get('redis:db-indexes:db-findByToken') || 0;
    this.tokenRedisClient = createClient(redisConfig);
    this.tokenRedisClient.on('error', (err) => logger.error('Redis client error in token cache store', err));
    this.tokenRedisClient.connect().then((val) =>
      logger.info('Redis client connection successful for token cache store')).catch(err => logger.error('Redis connection error', err));
    this.tokenService = new TokenService(cfg, logger, authZ, this);
    this.emailEnabled = this.cfg.get('service:enableEmail');
    const isConfigSet = this.cfg.get('service:uniqueEmailConstraint');
    if (isConfigSet === undefined || isConfigSet) {
      // by default if config is missing or set to true, email constraint is enabled
      this.uniqueEmailConstraint = true;
    } else if (isConfigSet === false) {
      // if config is set to false in config
      this.uniqueEmailConstraint = false;
    }
    this.initMatcher();
  }

  async stop(): Promise<void> {
    await this.redisClient.quit();
    await this.tokenRedisClient.quit();
  }

  /**
   * Endpoint to search for users containing any of the provided field values.
   */
  async find(request: FindRequest, context): Promise<DeepPartial<UserListResponse>> {
    let { id, name, email, subject } = request;
    let acsResponse: PolicySetRQResponse;
    try {
      if (!context) { context = {}; };
      context.subject = subject;
      context.resources = [];
      acsResponse = await checkAccessRequest(context, [{ resource: 'user' }],
        AuthZAction.READ, Operation.whatIsAllowed) as PolicySetRQResponse;
    } catch (err) {
      this.logger.error('Error occurred requesting access-control-srv for find', { code: err.code, message: err.message, stack: err.stack });
      return returnOperationStatus(err.code, err.message);
    }
    if (acsResponse.decision != Response_Decision.PERMIT) {
      return { operation_status: acsResponse.operation_status };
    }
    if (acsResponse.decision === Response_Decision.PERMIT) {
      const logger = this.logger;
      const filterStructure: any = {
        filters: [{
          filters: []
        }]
      };
      if (id) {
        // Object.assign(filterStructure, { id: { $eq: id } });
        filterStructure.filters[0].filters.push({
          field: 'id',
          operation: Filter_Operation.eq,
          value: id
        });
      }
      if (name) {
        // Object.assign(filterStructure, { name: { $eq: name } });
        filterStructure.filters[0].filters.push({
          field: 'name',
          operation: Filter_Operation.eq,
          value: name
        });
      }
      if (email) {
        // Object.assign(filterStructure, { email: { $eq: email } });
        filterStructure.filters[0].filters.push({
          field: 'email',
          operation: Filter_Operation.eq,
          value: email
        });
      }
      if (filterStructure?.filters[0]?.filters?.length > 1) {
        filterStructure.filters[0].operator = FilterOp_Operator.or;
      }

      // add ACS filters if subject is not tech user
      let acsFilterObj, techUser;
      const techUsersCfg = this.cfg.get('techUsers');
      if (techUsersCfg?.length > 0) {
        techUser = _.find(techUsersCfg, { id: subject.id });
      }
      let filters = getACSFilters(acsResponse, 'user');
      if (!techUser && filters) {
        acsFilterObj = filters;
      }

      if (acsFilterObj) {
        if (_.isArray(acsFilterObj)) {
          for (let acsFilter of acsFilterObj) {
            filterStructure.filters.push(acsFilter);
          }
        } else {
          filterStructure.filters.push(acsFilterObj);
        }
      }
      const readRequest = ReadRequest.fromPartial({});
      readRequest.filters = filterStructure?.filters;
      if (acsResponse?.custom_query_args?.length > 0) {
        readRequest.custom_queries = acsResponse?.custom_query_args[0]?.custom_queries;
        readRequest.custom_arguments = acsResponse?.custom_query_args[0]?.custom_arguments;
      }
      const users = await super.read(readRequest, context);
      if (users.total_count > 0) {
        logger.silly('found user(s)', { users });
        return users;
      }
      logger.silly('user(s) could not be found for request', request);
      return returnOperationStatus(404, 'user not found');
    }
  }

  /**
  * update's the last login time for provided token
  * @param id subject id
  * @param token token value for which the last login should be updated
  */
  async updateTokenLastLogin(id: string, token: string) {
    // update last_login
    const aql_last_login = `FOR u IN users
    FILTER u.id == @docID
     UPDATE u WITH {
      tokens: (
          FOR tokenObj in u.tokens
            RETURN tokenObj.token == @token
              ? MERGE( tokenObj, {last_login: @last_login })
              : tokenObj
      )
    } IN users`;
    const bindVars_last_login = Object.assign({
      docID: id,
      token,
      last_login: new Date().getTime()
    });
    const res_last_login = await query(this.db.db, 'users', aql_last_login, bindVars_last_login);
    return await res_last_login.all();
  }

  async updateUserTokens(id, token, expiredTokens?: any) {
    // temporary hack to update tokens on user(to fix issue when same user login multiple times simultaneously)
    // tokens get overwritten with update operation on simultaneours req
    if (token && token.interactive) {
      // insert token to tokens array
      const aql_token = `FOR doc in users FILTER doc.id == @docID UPDATE doc WITH
      { tokens: PUSH(doc.tokens, @token)} IN users return doc`;
      const bindVars = Object.assign({
        docID: id,
        token
      });
      const res = await query(this.db.db, 'users', aql_token, bindVars);
      await res.all();
      // update last_access
      const aql_last_accesss = `FOR doc in users FILTER doc.id == @docID UPDATE doc WITH
      { last_access: @last_access} IN users return doc`;
      const bindVars_last_access = Object.assign({
        docID: id,
        last_access: new Date().getTime()
      });
      const res_last_access = await query(this.db.db, 'users', aql_last_accesss, bindVars_last_access);
      await res_last_access.all();
      this.logger.debug('Tokens updated successuflly for subject', { id });
      // check for expired tokens if they exist and remove them
      if (expiredTokens?.length > 0) {
        const token_remove = `FOR doc in users FILTER doc.id == @docID UPDATE doc WITH
          { tokens: REMOVE_VALUES(doc.tokens, @expiredTokens)} IN users return doc`;
        const bindTokenVars = Object.assign({
          docID: id,
          expiredTokens
        });
        const res = await query(this.db.db, 'users', token_remove, bindTokenVars);
        await res.all();
        this.logger.debug('Expired tokens removed successfully');
      }
    }
  }

  async removeToken(id, tokenObj) {
    // Remove token using AQL query
    if (tokenObj?.length > 0) {
      const token_remove = `FOR doc in users FILTER doc.id == @docID UPDATE doc WITH
          { tokens: REMOVE_VALUES(doc.tokens, @tokenObj)} IN users return doc`;
      const bindTokenVars = Object.assign({
        docID: id,
        tokenObj
      });
      const res = await query(this.db.db, 'users', token_remove, bindTokenVars);
      await res.all();
      this.logger.debug(`Removed token ${tokenObj[0].token} successfully`);
    }
  }

  /**
   * Endpoint to search for user by token.
   */
  async findByToken(request: FindByTokenRequest, context: any): Promise<DeepPartial<UserResponse>> {
    try {
      const { token } = request;
      const logger = this.logger;
      if (token) {
        const userData = JSON.parse(await this.tokenRedisClient.get(token));
        if (userData) {
          logger.debug('Found user data in redis cache', { userId: userData?.id });
          if (userData?.meta?.created) userData.meta.created = new Date(userData.meta.created);
          if (userData?.meta?.modified) userData.meta.modified = new Date(userData.meta.modified);
          if (userData?.last_access) userData.last_access = new Date(userData.last_access);
          userData?.tokens?.forEach((t: Tokens) => {
            t.expires_in = t.expires_in ? new Date(t.expires_in) : undefined;
            t.last_login = t.last_login ? new Date(t.last_login) : undefined;
          });
          // validate token expiry date and delete it if expired
          const redisToken = userData?.tokens?.find((t: Tokens) => t.token === token);
          if (!redisToken) {
            logger.error('Token missing in User Data!', { userData });
            return { status: { code: 500, message: 'Token missing in User Data!' } };
          }
          else if (!redisToken.expires_in
            || redisToken?.expires_in?.getTime() === 0
            || new Date(redisToken?.expires_in) >= new Date()
          ) {
            return { payload: userData, status: returnCodeMessage(200, 'success') };
          } else {
            // delete token from redis and update user entity
            const numberOfDeletedKeys = await this.tokenRedisClient.del(token);
            logger.info('Redis cached data for findByToken deleted successfully', { noOfKeys: numberOfDeletedKeys });
            return { status: returnCodeMessage(401, 'Redis cached data for findByToken deleted successfully') };
          }
        } else {
          // when not set in redis
          // regex filter search field for token array
          const filters = [{
            filters: [{
              field: 'tokens[*].token',
              operation: Filter_Operation.in,
              value: token
            }]
          }];
          const users = await super.read(ReadRequest.fromPartial({ filters }), context);
          const user = users.items?.[0]?.payload;

          if (users?.items?.length > 1) {
            logger.error('multiple user found for request', { request });
            return { status: { code: 400, message: 'Multiple users found for token' } };
          }
          else if (user) {
            logger.debug('found user from token', users);
            // validate token expiry and delete if expired
            const dbToken = user?.tokens?.find(t => t.token === token);
            // if expires_in does not exist or if its set to value 0 - token valid without time frame
            if (!dbToken) {
              logger.error('Token missing in User Data!', { user });
              return { status: { code: 500, message: 'Token missing in User Data!' } };
            }
            else if (!dbToken.expires_in
              || dbToken.expires_in.getTime() === 0
              || dbToken?.expires_in >= new Date()
            ) {
              // update token last_login
              await this.updateTokenLastLogin(user.id, token);
              const response = await super.read(ReadRequest.fromPartial({ filters }), context);
              const updatedUser = response.items?.[0]?.payload;
              if (response?.items?.length > 1) {
                return { status: { code: 400, message: 'Multiple users found for token' } };
              }
              else if (updatedUser) {
                logger.debug('update of user token last login successfully', { updatedUser });
                await this.tokenRedisClient.set(token, JSON.stringify(updatedUser));
                logger.debug('Stored user data to redis cache successfully');
                return {
                  payload: updatedUser,
                  status: { code: 200, message: 'success' }
                };
              }
              else {
                return { status: { code: 500, message: 'Reading error!' } };
              }
            } else {
              logger.debug(`Token ${token} expired`);
              return { status: { code: 401, message: `Token ${token} expired` } };
            }
          }
          else {
            logger.debug('No user found for provided token value', { token });
            return { status: { code: 401, message: 'No user found for provided token value' } };
          }
        }
      } else {
        return { status: { code: 400, message: 'Token not provided' } };
      }
    }
    catch (e) {
      this.logger.error('Fatal error', { error: e.stack, code: e.code, message: e.message });
      return {
        status: {
          code: 500,
          message: e.message ?? e.details ?? e.toString() ?? e,
        }
      };
    }
  }

  /**
   * Endpoint to check if User activation process is required.
   * @return true if the user activation process is required.
   */
  isUserActivationRequired(): Boolean {
    const userActivationRequired: boolean = this.cfg.get('service:userActivationRequired');
    if (_.isNil(userActivationRequired)) {
      this.logger.warn('User activation is disabled');
      return false;
    }
    return userActivationRequired;
  }

  /**
   * Extends ServiceBase.read()
   */
  async read(request: ReadRequest, context): Promise<DeepPartial<UserListWithRoleResponse>> {
    let subject = request.subject;
    let acsResponse: PolicySetRQResponse;
    try {
      acsResponse = await checkAccessRequest({
        ...context,
        subject: request.subject,
        resources: []
      }, [{ resource: 'user' }], AuthZAction.READ, Operation.whatIsAllowed) as PolicySetRQResponse;
    } catch (err) {
      this.logger.error('Error occurred requesting access-control-srv for read', { code: err.code, message: err.message, stack: err.stack });
      return {
        operation_status: {
          code: err.code,
          message: err.message
        }
      };
    }

    if (acsResponse.decision != Response_Decision.PERMIT) {
      return { operation_status: acsResponse.operation_status };
    }

    const acsFilters = getACSFilters(acsResponse, 'user');
    const readRequest = ReadRequest.fromPartial({
      offset: request.offset,
      limit: request.limit,
      sorts: request.sorts,
      filters: request.filters,
      fields: request.fields,
      locales_limiter: request.locales_limiter,
      custom_arguments: request.custom_arguments,
      custom_queries: request.custom_queries,
      search: request.search
    });

    if (acsResponse?.filters && acsFilters) {
      if (!readRequest.filters) {
        readRequest.filters = [];
      }
      readRequest.filters.push(...acsFilters);
    }

    if (acsResponse?.custom_query_args?.length > 0) {
      readRequest.custom_queries = acsResponse.custom_query_args[0].custom_queries;
      readRequest.custom_arguments = acsResponse.custom_query_args[0].custom_arguments;
    }

    const users = await super.read(readRequest, context) as UserListWithRoleResponse;
    const roles = await this.roleService.read(ReadRequest.fromPartial({ subject }), context);
    const rolesList = roles?.items?.map(e => e.payload);
    users?.items?.forEach(userObj => {
      userObj.payload.roles = userObj?.payload?.role_associations?.flatMap(
        roleAssoc => rolesList?.filter(r => r.id === roleAssoc?.role)
      );
    });
    return users;
  }

  superRead(request: ReadRequest, context): Promise<DeepPartial<UserListResponse>> {
    return super.read(request, context);
  }

  /**
   * Extends ServiceBase.create()
   */
  async create(request: UserList, context: any): Promise<DeepPartial<UserListResponse>> {
    let usersList = request.items;
    const insertedUsers = { items: [], total_count: 0, operation_status: { code: 0, message: '' } };
    // verify the assigned role_associations with the HR scope data before creating
    // extract details from auth_context of request and update the context Object
    let subject = request.subject;
    // update meta data for owners information
    const acsResources = await this.createMetadata(usersList, AuthZAction.CREATE, subject);
    let acsResponse: DecisionResponse;
    try {
      if (!context) { context = {}; };
      context.subject = subject;
      context.resources = acsResources;
      acsResponse = await checkAccessRequest(context, [{ resource: 'user', id: acsResources.map(item => item.id) }], AuthZAction.CREATE,
        Operation.isAllowed);
    } catch (err) {
      this.logger.error('Error occurred requesting access-control-srv for create', { code: err.code, message: err.message, stack: err.stack });
      return returnOperationStatus(err.code, err.message);
    }
    if (acsResponse.decision != Response_Decision.PERMIT) {
      return { operation_status: acsResponse.operation_status };
    }
    if (acsResponse.decision === Response_Decision.PERMIT) {
      if (this.cfg.get('authorization:enabled')) {
        try {
          // validate and remove item if there is an error when verifying role associations
          for (let item of usersList || []) {
            const verficationResponse = await this.verifyUserRoleAssociations([item], subject);
            // error verifying role associations
            const userID = item.id;
            if (!_.isEmpty(verficationResponse) && verficationResponse?.status?.message) {
              insertedUsers.items.push(returnStatus(verficationResponse.status.code,
                verficationResponse.status.message, verficationResponse.status.id));
              usersList = _.filter(usersList, (item) => (item.id != userID));
            }
          }
        } catch (err) {
          this.logger.error('Error caught verifying user role associations', { code: err.code, message: err.message, stack: err.stack });
          const errMessage = err.details ? err.details : err.message;
          // for unhandled promise rejection
          return returnOperationStatus(400, errMessage);
        }
      }
      if (usersList?.length > 0) {
        for (let user of usersList) {
          user.activation_code = '';
          // if user is inactive set activation_code
          if (!user.active) {
            user.activation_code = this.idGen();
          }
          if (user.invite) {
            user.active = false;
            user.activation_code = this.idGen();
          }
          insertedUsers.items.push(await this.createUser(user, context));

          if (this.emailEnabled && user?.invite) {
            await this.fetchHbsTemplates();
            // send render request for user Invitation
            const renderRequest = this.makeInvitationEmailData(user);
            await this.topics.rendering.emit('renderRequest', renderRequest);
          }
        }
      }
      insertedUsers.operation_status = returnCodeMessage(200, 'success');
      if (insertedUsers?.items?.length > 0) {
        insertedUsers.total_count = insertedUsers.items.length;
      }
      return insertedUsers;
    }
  }

  private async verifyUserRoleAssociations(usersList: User[], subject: any): Promise<any> {
    let validateRoleScope = false;
    let token, redisHRScopesKey, user;
    let hierarchical_scopes: any = [];
    if (subject) {
      token = subject.token;
    }
    if (token) {
      user = await this.findByToken(FindByTokenRequest.fromPartial({ token }), {});
      if (user?.payload) {
        const tokenFound = _.find(user?.payload?.tokens, { token });
        if (tokenFound && tokenFound?.interactive) {
          redisHRScopesKey = `cache:${user.payload.id}:hrScopes`;
        } else if (tokenFound && !tokenFound?.interactive) {
          redisHRScopesKey = `cache:${user.payload.id}:${token}:hrScopes`;
        }
        subject.role_associations = user.payload.role_associations;
      }
    }

    if (redisHRScopesKey) {
      hierarchical_scopes = await this.redisClient.get(redisHRScopesKey) as any;
      hierarchical_scopes = hierarchical_scopes ? JSON.parse(hierarchical_scopes) : subject?.hierarchical_scopes;
    } else if (subject && subject?.hierarchical_scopes) {
      hierarchical_scopes = subject.hierarchical_scopes;
    }

    subject.hierarchical_scopes = hierarchical_scopes;
    let createAccessRole = [];
    let skipValidatingScopingInstance = false;
    try {
      // Make whatIsAllowedACS request to retreive the set of applicable
      // policies and check for role scoping entity, if it exists then validate
      // the user role associations if not skip validation
      let acsResponse: DecisionResponse | PolicySetRQResponse;
      try {
        let ctx = { subject, resources: [] };
        acsResponse = await checkAccessRequest(ctx, [{ resource: 'user' }], AuthZAction.MODIFY, Operation.whatIsAllowed);
      } catch (err) {
        this.logger.error('Error making wahtIsAllowedACS request for verifying role associations', { code: err.code, message: err.message, stack: err.stack });
        return returnStatus(err.code, err.message, usersList[0].id);
      }
      // for apiKey no need to verify role assocs
      const configuredApiKey = this.cfg.get('authentication:apiKey');
      if ((acsResponse.decision === Response_Decision.PERMIT) &&
        (configuredApiKey && subject.token && configuredApiKey === subject.token)) {
        return;
      }
      if ((acsResponse as PolicySetRQResponse)?.policy_sets?.length > 0) {
        const policiesList = (acsResponse as PolicySetRQResponse).policy_sets[0].policies;
        if (policiesList?.length > 0) {
          for (let policy of policiesList) {
            for (let rule of policy?.rules) {
              if (rule?.effect === Effect.PERMIT && rule?.target?.subjects) {
                // check if the rule subject has any scoping Entity
                const ruleSubjectAttrs = rule?.target?.subjects;
                for (let ruleAttr of ruleSubjectAttrs || []) {
                  if (ruleAttr?.id === this.cfg.get('authorization:urns:role')) {
                    // rule's role which give's user the acess to create User
                    createAccessRole.push(ruleAttr.value);
                    // check if there is no scoping then skip comparing / validating role scope instance
                    // ex: superAdmin who does not have role scoping instance
                    if (ruleSubjectAttrs?.length === 1) {
                      skipValidatingScopingInstance = true;
                    }
                  }
                  if (ruleAttr?.id === this.cfg.get('authorization:urns:roleScopingEntity')) {
                    validateRoleScope = true;
                  }
                }
              }
            }
          }
        }
      }
    } catch (err) {
      this.logger.error('Error caught calling ACS', { code: err.code, message: err.message, stack: err.stack });
      return returnStatus(err.code, err.message);
    }
    // check if the assignable_by_roles contain createAccessRole
    for (let user of usersList || []) {
      let userRoleAssocs = user.role_associations ? user.role_associations : [];
      let targetUserRoleIds = [];
      if (_.isEmpty(userRoleAssocs)) {
        continue;
      }
      for (let roleAssoc of userRoleAssocs) {
        targetUserRoleIds.push(roleAssoc.role);
      }
      // read all target roles at once and check for each role's assign_by_role
      // contains createAccessRole
      const filters = [{
        filters: [{
          field: 'id',
          operation: Filter_Operation.in,
          value: JSON.stringify(targetUserRoleIds),
          type: FilterValueType.ARRAY
        }]
      }];
      let rolesData = await this.roleService.read({
        filters,
        subject
      } as any, {});
      if (rolesData?.total_count === 0) {
        let message = `One or more of the target role IDs are invalid ${targetUserRoleIds},` +
          ` no such role exist in system`;
        this.logger.verbose(message);
        return returnStatus(400, message, user.id);
      }
      let dbTargetRoles = [];
      if (rolesData?.items?.length > 0) {
        for (let targetRole of rolesData.items) {
          if (targetRole?.payload?.id) {
            dbTargetRoles.push(targetRole.payload.id);
            if (!targetRole?.payload?.assignable_by_roles ||
              !createAccessRole.some((role) => targetRole?.payload?.assignable_by_roles?.includes(role))) {
              const userNameId = user?.name ? user.name : user?.id;
              let message = `The target role ${targetRole.payload.id} cannot be assigned to` +
                ` user ${userNameId} as user role ${createAccessRole} does not have permissions`;
              this.logger.verbose(message);
              return returnStatus(403, message, user.id);
            }
          }
        }
      }

      // validate target roles is a valid role in DB
      for (let targetUserRoleId of targetUserRoleIds || []) {
        if (!dbTargetRoles?.includes(targetUserRoleId)) {
          const userNameId = user?.name ? user.name : user?.id;
          let message = `The target role ${targetUserRoleId} is invalid and cannot be assigned to` +
            ` user ${userNameId}`;
          this.logger.verbose(message);
          return returnStatus(403, message, user.id);
        }
      }
    }

    if (skipValidatingScopingInstance) {
      this.logger.debug('Skipping validation of role scoping instance', { role: createAccessRole });
      return;
    }

    if (validateRoleScope) {
      this.logger.debug('Validating assigned user role associations');
      // find the HR scopes which gives user the create access
      // it's an array `hrScopes` since an user can be Admin for multiple orgs
      let hrScopes: HierarchicalScope[] = [];
      hierarchical_scopes = subject?.hierarchical_scopes;
      if (!_.isEmpty(hierarchical_scopes)) {
        for (let hrScope of hierarchical_scopes || []) {
          for (let accessRole of createAccessRole) {
            if (hrScope.role === accessRole) {
              hrScopes.push(hrScope);
            }
          }
        }
      }
      // if there are no valid HR scopes matching the createAccessRole which
      // gives the subject to create users, then no need to further
      // validate the role associations
      if (_.isEmpty(hrScopes)) {
        return returnStatus(401, 'No Hierarchical Scopes could be found', usersList[0].id);
      }
      for (let user of usersList) {
        if (user?.role_associations?.length > 0) {
          const userNameId = user?.name ? user.name : user?.id;
          const validationResponse = this.validateUserRoleAssociations(user.role_associations, hrScopes, userNameId, subject, user.id);
          if (!_.isEmpty(validationResponse)) {
            return validationResponse;
          }
          if (!_.isEmpty(user?.tokens)) {
            for (let token of user.tokens) {
              if (!token?.interactive && !_.isEmpty(token?.scopes)) {
                for (let scope of token?.scopes || []) {
                  // if scope is not found in role assoc invalid scope assignemnt in token
                  if (!_.find(user.role_associations, { id: scope })) {
                    let message = `Invalid token scope ${scope} found for Subject ${user.id}`;
                    this.logger.verbose(message);
                    return returnStatus(400, message, user.id);
                  }
                }
              }
            }
          }
        }
      }
    }
  }

  /**
   * Validates assigned role associations for the new user to be cretaed
   * with the HR scope and roles of the creating user
   */
  private validateUserRoleAssociations(userRoleAssocs: RoleAssociation[],
    hrScopes: HierarchicalScope[], userNameId: string, subject: ResolvedSubject, userID: string) {
    for (let userRoleAssoc of userRoleAssocs || []) {
      let validUserRoleAssoc = false;
      let userRole = userRoleAssoc?.role;
      if (userRole) {
        let userRoleAttr = userRoleAssoc?.attributes as Attribute[];
        let userScope;
        for (let roleScopeInstObj of userRoleAttr || []) {
          roleScopeInstObj?.attributes?.filter((obj) => {
            if (obj?.id === this.cfg.get('authorization:urns:roleScopingInstance')) {
              userScope = obj?.value;
            }
          });
        }
        // validate the userRole and userScope with hrScopes
        if (userRole && hrScopes.length > 0) {
          for (let hrScope of hrScopes) {
            if (userScope && this.checkTargetScopeExists(hrScope, userScope)) {
              // check if userScope is valid in hrScope
              validUserRoleAssoc = true;
              break;
            } else if (!userScope) {
              // if targetscope for role is not defined and since its already
              // verified this user role is assignable by cretor its considered a valid role association
              validUserRoleAssoc = true;
              break;
            }
          }
        }
        if (!validUserRoleAssoc) {
          // check the context role assoc - scope matches with requested scope
          if (subject?.role_associations?.length > 0) {
            const creatorRoleAssocs = subject.role_associations;
            for (let role of creatorRoleAssocs || []) {
              if (role.role === userRole) {
                // check if the target scope matches
                let creatorScope;
                let creatorRoleAttr = role.attributes;
                for (let roleScopeInstObj of creatorRoleAttr) {
                  roleScopeInstObj?.attributes?.filter((obj) => {
                    if (obj?.id === this.cfg.get('authorization:urns:roleScopingInstance')) {
                      creatorScope = obj?.value;
                    }
                  });
                }
                if (creatorScope && creatorScope === userScope) {
                  validUserRoleAssoc = true;
                  break;
                }
              }
            }
          }
        }
        if (!validUserRoleAssoc) {
          let details = '';
          if (userScope) {
            details = `do not have permissions to assign target scope ${userScope} for ${userNameId}`;
          }
          let message = `the role ${userRole} cannot be assigned to user ${userNameId};${details}`;
          this.logger.verbose(message);
          return returnStatus(403, message, userID);
        }
      }
    }
  }

  private checkTargetScopeExists(hrScope: HierarchicalScope, targetScope: string): boolean {
    if (hrScope?.id === targetScope) {
      // found the target scope object, iterate and put the orgs in reducedUserScope array
      this.logger.debug(`Valid target scope:`, targetScope);
      return true;
    } else if (hrScope?.children.length > 0) {
      for (let childNode of hrScope?.children) {
        if (this.checkTargetScopeExists(childNode, targetScope)) {
          return true;
        }
      }
    }
    return false;
  }

  private initMatcher() {
    if (Object.keys(zxcvbnOptions.matchers).length > 0) return;
    const minLength: number = this.cfg.get('service:passwordMinLength');
    const minLengthMatcher: Matcher = {
      Matching: class MatchMinLength {
        match({ password }: { password: string }) {
          const matches: Match[] = [];
          if (password.length < minLength) {
            matches.push({
              pattern: 'minLength',
              token: password,
              i: 0,
              j: password.length - 1,
            });
          }
          return matches;
        }
      },
      feedback(match: MatchEstimated, isSoleMatch: boolean | undefined) {
        return {
          warning: 'Your password is not long enough',
          suggestions: [],
        };
      },
      scoring(match: MatchExtended) {
        // The length of the password is multiplied by 10 to create a higher score the more characters are added.
        return match.token.length * 10;
      },
    };

    const numberMatcher: Matcher = {
      Matching: class MatchNumber {
        match({ password }: { password: string }) {
          const matches: Match[] = [];
          if (!/[0-9]/.test(password)) {
            matches.push({
              pattern: 'number',
              token: password,
              i: 0,
              j: password.length - 1,
            });
          }
          return matches;
        }
      },
      feedback(match: MatchEstimated, isSoleMatch: boolean | undefined) {
        return {
          warning: 'Your password must contain at least one number',
          suggestions: [],
        };
      },
      scoring(match: MatchExtended) {
        return 10; // adjust the score as needed
      },
    };

    const uppercaseMatcher: Matcher = {
      Matching: class MatchUppercase {
        match({ password }: { password: string }) {
          const matches: Match[] = [];
          if (!/[A-Z]/.test(password)) {
            matches.push({
              pattern: 'uppercase',
              token: password,
              i: 0,
              j: password.length - 1,
            });
          }
          return matches;
        }
      },
      feedback(match: MatchEstimated, isSoleMatch: boolean | undefined) {
        return {
          warning: 'Your password must contain at least one uppercase letter',
          suggestions: [],
        };
      },
      scoring(match: MatchExtended) {
        return 10; // adjust the score as needed
      },
    };

    const lowercaseMatcher: Matcher = {
      Matching: class MatchLowercase {
        match({ password }: { password: string }) {
          const matches: Match[] = [];
          if (!/[a-z]/.test(password)) {
            matches.push({
              pattern: 'lowercase',
              token: password,
              i: 0,
              j: password.length - 1,
            });
          }
          return matches;
        }
      },
      feedback(match: MatchEstimated, isSoleMatch: boolean | undefined) {
        return {
          warning: 'Your password must contain at least one lowercase letter',
          suggestions: [],
        };
      },
      scoring(match: MatchExtended) {
        return 10; // adjust the score as needed.
      },
    };

    const specialCharMatcher: Matcher = {
      Matching: class MatchSpecialChar {
        match({ password }: { password: string }) {
          const matches: Match[] = [];
          if (!/[!@#$%^&*]/.test(password)) {
            matches.push({
              pattern: 'specialChar',
              token: password,
              i: 0,
              j: password.length - 1,
            });
          }
          return matches;
        }
      },
      feedback(match: MatchEstimated, isSoleMatch: boolean | undefined) {
        return {
          warning: 'Your password must contain at least one special character (!@#$%^&*)',
          suggestions: [],
        };
      },
      scoring(match: MatchExtended) {
        return 10; // adjust the score as needed
      },
    };

    const matcherPwned = matcherPwnedFactory(fetch as any, zxcvbnOptions);
    zxcvbnOptions.addMatcher('pwned', matcherPwned);
    zxcvbnOptions.addMatcher('minLength', minLengthMatcher);
    zxcvbnOptions.addMatcher('number', numberMatcher);
    zxcvbnOptions.addMatcher('uppercase', uppercaseMatcher);
    zxcvbnOptions.addMatcher('lowercase', lowercaseMatcher);
    zxcvbnOptions.addMatcher('specialChar', specialCharMatcher);

    const options = {
      dictionary: {
        ...zxcvbnCommonPackage.dictionary,
        ...zxcvbnEnPackage.dictionary,
        ...zxcvbnDePackage.dictionary,
      },
      graphs: zxcvbnCommonPackage.adjacencyGraphs,
      useLevenshteinDistance: true,
      translations: zxcvbnEnPackage.translations,
    };
    zxcvbnOptions.setOptions(options);
    return zxcvbnOptions;
  }

  private async checkPasswordStrength(password: string): Promise<ZxcvbnResult> {
    const result = await zxcvbnAsync(password);
    return result;
  };

  /**
   * Validates User and creates it in DB,
   * @param user
   */
  private async createUser(user: User, context: any): Promise<DeepPartial<UserResponse>> {
    const logger = this.logger;

    // User creation
    logger.silly('request to register a user');

    this.setUserDefaults(user);
    if ((!user?.password && !user?.invite && (user?.user_type != UserType.TECHNICAL_USER))) {
      return returnStatus(400, 'argument password is empty', user.id);
    }
    if (!user.email) {
      return returnStatus(400, 'argument email is empty', user.id);
    }
    if (!user.name) {
      return returnStatus(400, 'argument name is empty', user.id);
    }

    let resultPasswordChecker;
    if (user.password) {
      resultPasswordChecker = await this.checkPasswordStrength(user.password);
    }
    const minScore: number = this.cfg.get('service:passwordComplexityMinScore');
    if (minScore > resultPasswordChecker?.score) {
      logger.error(`Password is too weak The password score is ${resultPasswordChecker.score}/4, minimum score is ${minScore}. Suggestions: ${resultPasswordChecker.feedback.suggestions} & ${resultPasswordChecker.feedback.warning} User ID ${user?.id}`);
      return returnStatus(400, `Password is too weak The password score is ${resultPasswordChecker.score}/4, minimum score is ${minScore}. Suggestions: ${resultPasswordChecker.feedback.suggestions} & ${resultPasswordChecker.feedback.warning} User ID ${user?.id}`);
    }

    const serviceCfg = this.cfg.get('service');

    const minLength = serviceCfg?.minUsernameLength;
    const maxLength = serviceCfg?.maxUsernameLength;

    try {
      this.validUsername(user?.name, minLength, maxLength, logger);
    } catch (err) {
      const errorMessage = `Error while validating username: ${user.name}, ` +
        `error: ${err.name}, message:${err.details}`;
      logger.error(errorMessage);
      return returnStatus(400, errorMessage, user.id);
    }

    if (_.isEmpty(user?.first_name) || _.isEmpty(user?.last_name)) {
      return returnStatus(400, 'User register requires both first and last name', user.id);
    }

    // Since for guestUser he should be able to register with same email ID multiple times
    // so we are creating user and not making the unique emailID or user name check
    // Guest creation
    if (user?.guest) {
      logger.silly('request to register a guest');

      const createStatus = await super.create(UserList.fromPartial({
        items: [user]
      }), context);
      logger.info('guest user registered', user);
      await (this.topics['user.resource'].emit('registered', user));
      return createStatus.items[0];
    }

    logger.silly('register is checking id, name and email', { id: user.id, name: user.name, email: user.email });
    let filters;
    if (this.uniqueEmailConstraint) {
      filters = [{
        filters: [{
          field: 'name',
          operation: Filter_Operation.eq,
          value: user.name
        },
        {
          field: 'email',
          operation: Filter_Operation.eq,
          value: user.email
        }],
        operator: FilterOp_Operator.or
      }];
    } else {
      filters = getNameFilter(user.name);
    }
    let users = await super.read(ReadRequest.fromPartial({ filters }), context);
    if (users.total_count > 0) {
      for (let user of users.items || []) {
        if (user?.payload?.guest) {
          logger.debug('Guest user', { name: user.payload.name });
        } else {
          logger.debug('user does already exist', users);
          return returnStatus(409, 'user does already exist', user?.payload?.id);
        }
      }
    }
    logger.silly('user does not exist');

    // Hash password
    if (user.password) {
      user.password_hash = password.hash(user.password);
      delete user.password;
    }

    if (!this.roleService.verifyRoles(user.role_associations)) {
      return returnStatus(400, 'Invalid role ID in role associations', user.id);
    }

    const result = await super.create(UserList.fromPartial({
      items: [user]
    }), context);
    if (result?.items?.length > 0) {
      for (let item of result?.items) {
        if (item?.payload?.data) {
          item.payload.data = { value: Buffer.from(JSON.stringify(item.payload.data)) };
        }
      }
    }
    return (result).items[0];
  }

  /**
   * Endpoint register, register a user or guest user.
   * @return type is any since it can be guest or user type
   */
  async register(request: RegisterRequest, context): Promise<DeepPartial<UserResponse>> {
    const user: User = User.fromPartial(request);
    const register = this.cfg.get('service:register');
    if (!register) {
      this.logger.info('Endpoint register has been disabled');
      return returnStatus(412, 'Endpoint register has been disabled');
    }
    if (!user.email) {
      return returnStatus(400, 'argument email is empty', user.id);
    }
    if (!user.name) {
      return returnStatus(400, 'argument name is empty', user.id);
    }
    if (!user.password) {
      return returnStatus(400, 'argument password is empty', user.id);
    }
    // Create User
    const userActivationRequired: Boolean = this.isUserActivationRequired();
    this.logger.silly('user activation required', userActivationRequired);
    if (userActivationRequired) {
      // New users must be activated
      user.active = false;
      user.activation_code = this.idGen();
    } else {
      user.active = true;
    }

    // TODO: verify captcha_code before deleting
    delete user['captcha_code'];
    // set default role_associations from configuration
    if (this.cfg.get('defaultRegisterUserRoles')) {
      user.role_associations = this.cfg.get('defaultRegisterUserRoles');
    }
    const createdUser = await this.createUser(user, context);
    if (createdUser?.status?.message === 'success') {
      this.logger.info('user registered', user);
      await this.topics['user.resource'].emit('registered', user);

      // For guest user email should not be sent out
      if (this.emailEnabled && !user.guest) {
        await this.fetchHbsTemplates();
        const renderRequest = this.makeActivationEmailData(user);
        await this.topics.rendering.emit('renderRequest', renderRequest);
      }
    }

    return createdUser;
  }

  async confirmUserInvitation(request: ConfirmUserInvitationRequest, context): Promise<DeepPartial<OperationStatusObj>> {
    // find the actual user object from DB using the UserInvitationReq identifier
    // activate user and update password
    const identifier = request.identifier;
    const subject = request.subject;
    const filters = getDefaultFilter(identifier);
    let user: DeepPartial<User>;
    const users = await super.read(ReadRequest.fromPartial({ filters }), context);

    if (users?.total_count === 1) {
      user = users?.items[0]?.payload;
    } else if (users?.total_count === 0) {
      return returnOperationStatus(404, `user not found for identifier ${identifier}`);
    } else if (users?.total_count > 1) {
      return returnOperationStatus(400, `Invalid identifier provided for user invitation confirmation, multiple users found for identifier ${identifier}`);
    }

    let acsResponse: DecisionResponse;
    try {
      acsResponse = await checkAccessRequest({
        ...context,
        subject,
        resources: {
          id: user.id,
          active: true,
          activation_code: request.activation_code,
          password_hash: password.hash(request.password),
          meta: user.meta
        }
      }, [{ resource: 'user', id: user.id, property: ['active', 'activation_code', 'password_hash'] }], AuthZAction.MODIFY, Operation.isAllowed);
    } catch (err) {
      this.logger.error('Error occurred requesting access-control-srv for confirmUserInvitation', { code: err.code, message: err.message, stack: err.stack });
      return returnOperationStatus(err.code, err.message);
    }
    if (acsResponse.decision != Response_Decision.PERMIT) {
      return { operation_status: acsResponse.operation_status };
    }

    if (acsResponse.decision === Response_Decision.PERMIT) {
      if ((!request.activation_code) || request.activation_code !== user.activation_code) {
        this.logger.debug('wrong activation code', { user });
        return returnOperationStatus(412, 'wrong activation code');
      }
      user.active = true;
      user.activation_code = '';

      user.password_hash = password.hash(request.password);
      const updateStatus = await super.update(UserList.fromPartial({
        items: [user]
      }), context);
      this.logger.info('password updated for invited user', { identifier });
      return { operation_status: updateStatus?.items[0]?.status };
    }
  }

  /**
   * Endpoint sendEmail to trigger sending mail notification.
   * @param  {any} renderResponse
   */
  async sendEmail(renderResponse: any): Promise<void> {
    const responseID: string = renderResponse?.id;
    if (!responseID?.startsWith('identity')) {
      this.logger.verbose(`Discarding render response ${responseID}`);
      return;
    }

    const split = responseID?.split('#');
    if (split?.length != 2) {
      this.logger.verbose(`Unknown render response ID format: ${responseID}`);
      return;
    }

    const emailAddress = split[1];

    const filters = [{
      filters: [{
        field: 'email',
        operation: Filter_Operation.eq,
        value: emailAddress
      },
      {
        field: 'new_email',
        operation: Filter_Operation.eq,
        value: emailAddress
      }],
      operator: FilterOp_Operator.or
    }];

    const user = await super.read(ReadRequest.fromPartial({ filters }), {});
    if (_.isEmpty(user?.items)) {
      this.logger.silly(`Received rendering response from unknown email address ${emailAddress}; discarding`);
      return;
    }

    const responseBody = unmarshallProtobufAny(renderResponse?.responses[0], this.logger);
    const responseSubject = unmarshallProtobufAny(renderResponse?.responses[1], this.logger);
    const emailData = this.makeNotificationData(emailAddress, responseBody, responseSubject);
    await this.topics?.notificationReq?.emit('sendEmail', emailData);
  }

  private idGen(): string {
    return uuid.v4().replace(/-/g, '');
  }

  // validUsername validates user names using regular expressions
  private validUsername(username: string, minLength: number, maxLength: number, logger: Logger) {
    if (username.includes('@')) {
      validateEmail(username, logger);
      return;
    }
    validateStrLen(username, minLength, maxLength, logger);
    validateFirstChar(username, logger);
    validateAllChar(username, logger);
    validateSymbolRepeat(username, logger);
  }

  /**
   * Endpoint to activate a User
   */
  async activate(request: ActivateRequest, context): Promise<DeepPartial<OperationStatusObj>> {
    const logger = this.logger;
    const identifier = request.identifier;
    const activationCode = request.activation_code;
    const subject = request.subject;
    let acsResponse: DecisionResponse;
    const inactivatedAccountExpiry = this.cfg.get('service:inactivatedAccountExpiry');

    // check for the identifier against name or email in DB
    const filters = getDefaultFilter(identifier);
    const users = await super.read(ReadRequest.fromPartial({ filters }), context);
    let user;
    if (users?.items?.length > 0) {
      user = users?.items[0]?.payload;
    }

    // Check if inactivatedAccountExpiry is set and positive
    if (inactivatedAccountExpiry != undefined && inactivatedAccountExpiry > 0) {

      if (user && user.meta.created) {
        const currentTimestamp = new Date(); // Current Unix timestamp in seconds
        const activationTimestamp = user.meta.created;

        // Check if the activation code has expired
        // calculate the difference between currentTimestamp.getTime() and activationTimestamp.getTime(). This gives the time difference in milliseconds.
        // multiply inactivatedAccountExpiry by 1000 to convert it to milliseconds (assuming it's specified in seconds), and then compare it with the time difference to check if the activation code has expired.
        if (currentTimestamp.getTime() - activationTimestamp.getTime() > inactivatedAccountExpiry * 1000) {
          logger.debug('activation code has expired', user);
          return returnOperationStatus(400, 'Activation code has expired');
        }
      }
    }

    if (!users || users?.total_count === 0) {
      return returnOperationStatus(404, 'user not found');
    } else if (users.total_count > 1) {
      return returnOperationStatus(400, `Invalid identifier provided for user activation, multiple users found for identifier ${identifier}`);
    }

    try {
      acsResponse = await checkAccessRequest({
        ...context,
        subject,
        resources: { id: user.id, active: true, activation_code: activationCode, meta: user.meta }
      }, [{ resource: 'user', id: user.id, property: ['active', 'activation_code'] }], AuthZAction.MODIFY, Operation.isAllowed);
    } catch (err) {
      this.logger.error('Error occurred requesting access-control-srv for activate', { code: err.code, message: err.message, stack: err.stack });
      return returnOperationStatus(err.code, err.message);
    }

    if (acsResponse.decision != Response_Decision.PERMIT) {
      return { operation_status: acsResponse.operation_status };
    }

    if (acsResponse.decision === Response_Decision.PERMIT) {
      if (!identifier) {
        return returnOperationStatus(400, 'argument id is empty');
      }
      if (!activationCode) {
        return returnOperationStatus(400, 'argument activation_code is empty');
      }
      if (user.active) {
        logger.debug('activation request to an active user' +
          ' which still has the activation code', user);
        return returnOperationStatus(412, 'activation request to an active user' +
          ' which still has the activation code');
      }
      if ((!user.activation_code) || user.activation_code !== activationCode) {
        logger.debug('wrong activation code', user);
        return returnOperationStatus(412, 'wrong activation code');
      }

      user.active = true;

      user.activation_code = '';
      const updateStatus = await super.update(UserList.fromPartial({
        items: [user]
      }), context);
      if (updateStatus?.items[0]?.status?.message === 'success') {
        logger.info('user activated', user);
        await this.topics['user.resource'].emit('activated', { id: user.id });
      }
      return { operation_status: updateStatus?.items[0]?.status };
    }
  }

  /**
   * Endpoint to change user password for authenticated user
   */
  async changePassword(request: ChangePasswordRequest, context): Promise<DeepPartial<OperationStatusObj>> {
    const logger = this.logger;
    const pw = request.password;
    const newPw = request.new_password;
    let subject = request.subject;
    const dbUser = await this.findByToken(FindByTokenRequest.fromPartial({ token: subject.token }), {});
    if (!dbUser || _.isEmpty(dbUser.payload)) {
      return returnOperationStatus(404, 'Invalid token or user does not exist');
    }
    const users = await super.read(ReadRequest.fromPartial({
      filters: [{
        filters: [{
          field: 'id',
          operation: Filter_Operation.eq,
          value: dbUser?.payload?.id
        }]
      }]
    }), context);
    if (!users || users.total_count === 0) {
      logger.debug('user does not exist', { identifier: subject.id });
      return returnOperationStatus(404, 'user does not exist');
    } else if (users.total_count > 1) {
      return returnOperationStatus(400, `Invalid identifier provided for change password, multiple users found for identifier ${subject.id}`);
    }
    const user = users.items[0].payload;
    let acsResponse: DecisionResponse;
    try {
      acsResponse = await checkAccessRequest({
        ...context,
        subject,
        resources: { id: user.id, password: pw, new_password: newPw, meta: user.meta }
      }, [{ resource: 'user', id: user.id, property: ['password', 'new_password'] }], AuthZAction.MODIFY, Operation.isAllowed);
    } catch (err) {
      this.logger.error('Error occurred requesting access-control-srv for changePassword', { code: err.code, message: err.message, stack: err.stack });
      return returnOperationStatus(err.code, err.message);
    }

    if (acsResponse.decision != Response_Decision.PERMIT) {
      return { operation_status: acsResponse.operation_status };
    }

    if (acsResponse.decision === Response_Decision.PERMIT) {
      const userPWhash = user.password_hash;
      if (!password.verify(userPWhash, pw)) {
        return returnOperationStatus(401, 'password does not match');
      }

      const resultPasswordChecker = await this.checkPasswordStrength(newPw);
      const minScore: number = this.cfg.get('service:passwordComplexityMinScore');
      if (minScore > resultPasswordChecker.score) {
        logger.error(`Password is too weak The password score is ${resultPasswordChecker.score}/4, minimum score is ${minScore}. Suggestions: ${resultPasswordChecker.feedback.suggestions} & ${resultPasswordChecker.feedback.warning} User ID:`, user.id);
        return returnOperationStatus(400, `Password is too weak The password score is ${resultPasswordChecker.score}/4, minimum score is ${minScore}. Suggestions: ${resultPasswordChecker.feedback.suggestions} & ${resultPasswordChecker.feedback.warning} User ID ${user.id}`);
      }

      user.password_hash = password.hash(newPw);
      const updateStatus = await super.update(UserList.fromPartial({
        items: [user]
      }), context);
      if (updateStatus?.items[0]?.status?.message === 'success') {
        logger.info('password changed for user', { identifier: subject.id });
        await this.topics['user.resource'].emit('passwordChanged', user);
      }
      return { operation_status: updateStatus?.items[0]?.status };
    }
  }

  /**
   * Endpoint to request password change.
   * A UUID is generated and a confirmation email is
   * sent out to the user's defined email address.
   */
  async requestPasswordChange(request: RequestPasswordChangeRequest, context): Promise<DeepPartial<OperationStatusObj>> {
    const logger = this.logger;
    const identifier = request.identifier;
    // check for the identifier against name or email
    const filters = getDefaultFilter(identifier);
    let user;
    const users = await super.read(ReadRequest.fromPartial({ filters }), context);
    if (users.total_count === 1) {
      user = users.items[0].payload;
    } else if (!users || users.total_count === 0) {
      return returnOperationStatus(404, 'user not found');
    } else if (users.total_count > 1) {
      return returnOperationStatus(400, `Invalid identifier provided for request password change, multiple users found for identifier ${identifier}`);
    }

    logger.verbose('Received a password change request for user', { id: user.id });

    // generating activation code
    user.activation_code = this.idGen();
    const updateStatus = await super.update(UserList.fromPartial({
      items: [user]
    }), context);
    if (updateStatus?.items[0]?.status?.message === 'success') {
      await this.topics['user.resource'].emit('passwordChangeRequested', user);

      // sending activation code via email
      if (this.emailEnabled) {
        await this.fetchHbsTemplates();
        const renderRequest = this.makeConfirmationData(user, true, identifier);
        await this.topics.rendering.emit('renderRequest', renderRequest);
      }
    }
    return { operation_status: updateStatus?.items[0]?.status };
  }

  /**
   * Endpoint which is called after the user confirms a password change request.
   */
  async confirmPasswordChange(request: ConfirmPasswordChangeRequest, context): Promise<DeepPartial<OperationStatusObj>> {
    const logger = this.logger;
    const { identifier, activation_code } = request;
    const newPassword = request.password;
    let subject = request.subject;
    let acsResponse: DecisionResponse;
    // check for the identifier against name or email in DB
    const filters = getDefaultFilter(identifier);
    let user: DeepPartial<User>;
    const users = await super.read(ReadRequest.fromPartial({ filters }), context);
    if (!users || users.total_count === 0) {
      return returnOperationStatus(404, 'user not found');
    } else if (users.total_count === 1) {
      user = users.items[0].payload;
    } else if (users.total_count > 1) {
      return returnOperationStatus(400, `Invalid identifier provided for confirm password change, multiple users found for identifier ${identifier}`);
    }
    try {
      acsResponse = await checkAccessRequest({
        ...context,
        subject,
        resources: {
          id: user.id,
          activation_code,
          password_hash: password.hash(newPassword),
          meta: user.meta
        }
      }, [{ resource: 'user', id: user.id, property: ['activation_code', 'password_hash'] }], AuthZAction.MODIFY, Operation.isAllowed);
    } catch (err) {
      this.logger.error('Error occurred requesting access-control-srv for confirmPasswordChange', { code: err.code, message: err.message, stack: err.stack });
      return returnOperationStatus(err.code, err.message);
    }
    if (acsResponse.decision != Response_Decision.PERMIT) {
      return { operation_status: acsResponse.operation_status };
    }

    if (acsResponse.decision === Response_Decision.PERMIT) {
      if (!user.activation_code || user.activation_code !== activation_code) {
        logger.debug('wrong activation code upon password change confirmation for user', user.name);
        return returnOperationStatus(412, 'wrong activation code');
      }

      user.activation_code = '';
      // if user is inactive activate user
      if (!user.active) {
        user.active = true;
      }
      const resultPasswordChecker = await this.checkPasswordStrength(newPassword);
      const minScore: number = this.cfg.get('service:passwordComplexityMinScore');
      if (minScore > resultPasswordChecker.score) {
        logger.error(`Password is too weak The password score is ${resultPasswordChecker.score}/4, minimum score is ${minScore}. Suggestions: ${resultPasswordChecker.feedback.suggestions} & ${resultPasswordChecker.feedback.warning} User ID:`, user.id);
        return returnOperationStatus(400, `Password is too weak The password score is ${resultPasswordChecker.score}/4, minimum score is ${minScore}. Suggestions: ${resultPasswordChecker.feedback.suggestions} & ${resultPasswordChecker.feedback.warning} User ID ${user.id}`);
      }

      user.password_hash = password.hash(newPassword);
      const updateStatus = await super.update(UserList.fromPartial({
        items: [user]
      }), context);
      if (updateStatus?.items[0]?.status?.message === 'success') {
        logger.info('password changed for user', user.id);
        await this.topics['user.resource'].emit('passwordChanged', user);
      }
      return { operation_status: updateStatus?.items[0]?.status };
    }
  }

  /**
   * Endpoint to change email Id.
   */
  async requestEmailChange(request: ChangeEmailRequest, context): Promise<DeepPartial<OperationStatusObj>> {
    const logger = this.logger;
    const identifier = request.identifier;
    const new_email = request.new_email;
    const subject = request.subject;
    let acsResponse: DecisionResponse;
    // check for the identifier against name or email
    const filters = getDefaultFilter(identifier);
    const users = await super.read(ReadRequest.fromPartial({ filters }), context);
    if (!users || users.total_count === 0) {
      logger.debug('user does not exist', { identifier });
      return returnOperationStatus(404, 'user does not exist');
    } else if (users.total_count > 1) {
      return returnOperationStatus(400, `Invalid identifier provided for request email change, multiple users found for identifier ${identifier}`);
    }
    const user = users.items[0].payload;
    try {
      acsResponse = await checkAccessRequest({
        ...context,
        subject,
        resources: { id: user.id, identifier, new_email, meta: user.meta }
      }, [{ resource: 'user', id: user.id, property: ['identifier', 'new_email'] }], AuthZAction.MODIFY, Operation.isAllowed);
    } catch (err) {
      this.logger.error('Error occurred requesting access-control-srv for requestEmailChange', { code: err.code, message: err.message, stack: err.stack });
      return returnOperationStatus(err.code, err.message);
    }

    if (acsResponse.decision != Response_Decision.PERMIT) {
      return { operation_status: acsResponse.operation_status };
    }

    if (acsResponse.decision === Response_Decision.PERMIT) {
      user.new_email = new_email;
      user.activation_code = this.idGen();
      const updateStatus = await super.update(UserList.fromPartial({
        items: [user]
      }), context);
      if (updateStatus?.items[0]?.status?.message === 'success') {
        logger.info('Email change requested for user', { email: new_email });
        await this.topics['user.resource'].emit('emailChangeRequested', user);

        if (this.emailEnabled) {
          await this.fetchHbsTemplates();
          const renderRequest = this.makeConfirmationData(user, false, identifier, new_email);
          await this.topics.rendering.emit('renderRequest', renderRequest);
        }
      }
      return { operation_status: updateStatus?.items[0]?.status };
    }
  }

  /**
   * Endpoint to confirm email change.
   */
  async confirmEmailChange(request: ConfirmEmailChangeRequest, context): Promise<DeepPartial<OperationStatusObj>> {
    const logger = this.logger;
    const identifier = request.identifier;
    const activationCode = request.activation_code;

    // check for the identifier against name or email in DB
    const filters = getDefaultFilter(identifier);
    const users = await super.read(ReadRequest.fromPartial({ filters }), context);
    if (users && users.total_count === 0) {
      logger.debug('user does not exist', identifier);
      return returnOperationStatus(404, 'user does not exist');
    } else if (users.total_count > 1) {
      return returnOperationStatus(400, `Invalid identifier provided for confirm email change, multiple users found for identifier ${identifier}`);
    }

    const user = users.items[0].payload;
    let subject = request.subject;
    let acsResponse: DecisionResponse;
    try {
      acsResponse = await checkAccessRequest({
        ...context,
        subject,
        resources: {
          id: user.id,
          activation_code: activationCode,
          email: user.new_email,
          meta: user.meta
        }
      }, [{ resource: 'user', id: user.id, property: ['email', 'activation_code'] }], AuthZAction.MODIFY, Operation.isAllowed);
    } catch (err) {
      this.logger.error('Error occurred requesting access-control-srv for confirmEmailChange', { code: err.code, message: err.message, stack: err.stack });
      return returnOperationStatus(err.code, err.message);
    }
    if (acsResponse.decision != Response_Decision.PERMIT) {
      return { operation_status: acsResponse.operation_status };
    }

    if (acsResponse.decision === Response_Decision.PERMIT) {
      if (user.activation_code !== activationCode) {
        logger.debug('wrong activation code upon email confirmation for user', user);
        return returnOperationStatus(412, 'wrong activation code');
      }
      user.email = user.new_email;
      user.new_email = '';
      user.activation_code = '';
      const updateStatus = await super.update(UserList.fromPartial({
        items: [user]
      }), context);
      if (updateStatus?.items[0]?.status?.message === 'success') {
        logger.info('Email address changed for user', user.id);
        await this.topics['user.resource'].emit('emailChangeConfirmed', user);
      }
      return { operation_status: updateStatus?.items[0]?.status };
    }
  }

  /**
   * Extends the generic update operation in order to update any fields
   * depending on the rules configured for the User scope
   */
  async update(request: UserList, context: any): Promise<DeepPartial<UserListResponse>> {
    if (_.isNil(request) || _.isNil(request.items) || _.isEmpty(request.items)) {
      return returnOperationStatus(400, 'No items were provided for update');
    }
    let items = request.items;
    let subject = request.subject;
    // update meta data for owners information
    const acsResources = await this.createMetadata(request.items, AuthZAction.MODIFY, subject);
    let acsResponse: DecisionResponse;
    try {
      if (!context) { context = {}; };
      context.subject = subject;
      context.resources = acsResources;
      acsResponse = await checkAccessRequest(context, [{ resource: 'user', id: acsResources.map(e => e.id) }], AuthZAction.MODIFY,
        Operation.isAllowed);
    } catch (err) {
      this.logger.error('Error occurred requesting access-control-srv for update', { code: err.code, message: err.message, stack: err.stack });
      return returnOperationStatus(err.code, err.message);
    }
    if (acsResponse.decision != Response_Decision.PERMIT) {
      return { operation_status: acsResponse.operation_status };
    }

    if (acsResponse.decision === Response_Decision.PERMIT) {
      let updateWithStatus = { items: [], operation_status: {} };
      if (this.cfg.get('authorization:enabled')) {
        try {
          const roleAssocsModified = await this.roleAssocsModified(items, context);
          if (roleAssocsModified) {
            // validate and remove item if there is an error when verifying role associations
            for (let item of items) {
              const verficationResponse = await this.verifyUserRoleAssociations([item], subject);
              // error verifying role associations
              const userID = item.id;
              if (!_.isEmpty(verficationResponse) && verficationResponse?.status?.message) {
                updateWithStatus.items.push(returnStatus(verficationResponse.status.code,
                  verficationResponse.status.message, verficationResponse.status.id));
                items = _.filter(items, (item) => (item.id != userID));
              }
            }
          }
        } catch (err) {
          const errMessage = err.details ? err.details : err.message;
          this.logger.error('Error validating role associations', { code: err.code, message: errMessage, stack: err.stack });
          // for unhandled promise rejection
          return returnOperationStatus(400, errMessage);
        }
      }
      // each item includes payload and status in turn
      for (let i = 0; i < items?.length; i += 1) {
        // read the user from DB and update the special fields from DB
        // for user modification
        const user = items[i];
        if (!user.id) {
          // return returnStatus(400, 'Subject identifier missing for update operation');
          updateWithStatus.items.push(returnStatus(400, 'Subject identifier missing for update operation'));
          items = _.filter(items, (item) => item.id) as User[];
          continue;
        }
        const filters = [{
          filters: [{
            field: 'id',
            operation: Filter_Operation.eq,
            value: user.id
          }]
        }];
        const users = await super.read(ReadRequest.fromPartial({ filters }), context);
        if (users.total_count === 0) {
          updateWithStatus.items.push(returnStatus(404, 'user not found for update', user.id));
          items = _.filter(items, (item) => item.id !== user.id);
          continue;
        }
        let dbUser = users.items[0].payload;
        // if user name is changed, check if the new user name is not used by any one else in application
        if (user?.name && (dbUser.name != user.name)) {
          const filters = getNameFilter(user.name);
          let users = await super.read(ReadRequest.fromPartial({ filters }), context);
          if (users.total_count > 0) {
            updateWithStatus.items.push(returnStatus(409, `User name ${user.name} already exists`, user.id));
            items = _.filter(items, (item) => item.name !== user.name);
            continue;
          }
        }
        // update meta information from existing Object in case if its
        // not provided in request
        if (!user.meta) {
          user.meta = dbUser.meta as Meta;
        } else if (user.meta && _.isEmpty(user.meta.owners)) {
          user.meta.owners = dbUser.meta.owners as Attribute[];
        }
        // check for ACS if owners information is changed
        if (!_.isEqual(user.meta.owners, dbUser.meta.owners)) {
          let acsResponse: DecisionResponse;
          try {
            if (!context) { context = {}; };
            context.subject = subject;
            context.resources = user;
            acsResponse = await checkAccessRequest(context, [{ resource: 'user', id: user.id }], AuthZAction.MODIFY,
              Operation.isAllowed, false);
          } catch (err) {
            this.logger.error('Error occurred requesting access-control-srv for update', { code: err.code, message: err.message, stack: err.stack });
            // return returnStatus(err.code, err.message);
            updateWithStatus.items.push(returnStatus(err.code, err.message, user.id));
            items = _.filter(items, (item) => item.id !== user.id);
            continue;
          }
          if (acsResponse.decision != Response_Decision.PERMIT) {
            // return returnStatus(acsResponse.response.status.code, acsResponse.response.status.message);
            updateWithStatus.items.push(returnStatus(acsResponse.operation_status.code, acsResponse.operation_status.message, user.id));
            items = _.filter(items, (item) => item.id !== user.id);
            continue;
          }
        }

        if (!user.tokens) {
          // if tokens are not provided read from DB - this is needed to check if Redis cache should be invalidated
          // if there are any changes in user role associations
          user.tokens = dbUser.tokens;
        }
        // Flush findByToken redis data if role associations have changed
        if (user?.tokens?.length > 0 && user?.role_associations?.length > 0) {
          for (let token of user.tokens) {
            const tokenValue = token.token;
            const response = await this.tokenRedisClient.get(tokenValue);
            if (response) {
              const redisResp = JSON.parse(response);
              const redisRoleAssocs = redisResp?.role_associations || [];
              const redisTokens = redisResp.tokens;
              const redisID = redisResp.id;
              let roleAssocEqual;
              let tokensEqual;
              let updatedRoleAssocs = user?.role_associations || [];
              let updatedTokens = user.tokens;
              if (redisID === user.id) {
                for (let userRoleAssoc of updatedRoleAssocs) {
                  let found = false;
                  for (let redisRoleAssoc of redisRoleAssocs) {
                    if (redisRoleAssoc.role === userRoleAssoc.role) {
                      for (let redisAttribute of redisRoleAssoc?.attributes || []) {
                        const redisNestedAttributes = redisAttribute.attributes;
                        if (userRoleAssoc?.attributes?.length > 0) {
                          for (let userAttribute of userRoleAssoc.attributes) {
                            const userNestedAttributes = userAttribute.attributes;
                            if (userAttribute.id === redisAttribute.id &&
                              userAttribute.value === redisAttribute.value &&
                              this.nestedAttributesEqual(redisNestedAttributes, userNestedAttributes)) {
                              found = true;
                              roleAssocEqual = true;
                              break;
                            }
                          }
                        } else {
                          found = true;
                          roleAssocEqual = true;
                          break;
                        }
                      }
                    }
                  }
                  if (!found) {
                    this.logger.debug('Subject Role assocation has been updated', { userRoleAssoc });
                    roleAssocEqual = false;
                    break;
                  }
                }
              }
              if (redisID === user.id) {
                for (let token of updatedTokens) {
                  // compare only token scopes (since it now contains last_login as well)
                  for (let redisToken of redisTokens) {
                    if (redisToken.token === token.token) {
                      if (!redisToken.scopes) {
                        redisToken.scopes = [];
                      }
                      if (!token.scopes) {
                        token.scopes = [];
                      }
                      tokensEqual = _.isEqual(redisToken.scopes.sort(), token.scopes.sort());
                    }
                  }
                  if (!tokensEqual) {
                    this.logger.debug('Subject Token scope has been updated', token);
                    break;
                  }
                }
              }
              if (!roleAssocEqual || !tokensEqual || (updatedRoleAssocs?.length != redisRoleAssocs?.length)) {
                // flush token subject cache
                await this.tokenRedisClient.del(tokenValue);
                this.logger.info('Redis cached data for findByToken deleted successfully', { token: tokenValue });
              }
            }
          }
        }
        // Update password if it contains that field by updating hash
        if (user.password) {
          const resultPasswordChecker = await this.checkPasswordStrength(user.password);
          const minScore: number = this.cfg.get('service:passwordComplexityMinScore');
          if (minScore > resultPasswordChecker.score) {
            this.logger.error(`Password is too weak The password score is ${resultPasswordChecker.score}/4, minimum score is ${minScore}. Suggestions: ${resultPasswordChecker.feedback.suggestions} & ${resultPasswordChecker.feedback.warning} User ID:`, user.id);
            return returnOperationStatus(400, `Password is too weak The password score is ${resultPasswordChecker.score}/4, minimum score is ${minScore}. Suggestions: ${resultPasswordChecker.feedback.suggestions} & ${resultPasswordChecker.feedback.warning} User ID ${user.id}`);
          }

          user.password_hash = password.hash(user.password);
          delete user.password;
        } else {
          // set the existing hash password field
          user.password_hash = dbUser.password_hash;
        }
        if (user?.active === false && user?.tokens?.length > 0) {
          for (let token of user.tokens) {
            const tokenValue = token.token;
            await this.tokenRedisClient.del(tokenValue);
            this.logger.info('Redis token deleted successfully', { token: tokenValue });
          }
          user.tokens = [];
        }
      }
      let updateStatus: any = { items: [] };
      if (items?.length > 0) {
        updateStatus = await super.update({ items }, context);
      }
      updateStatus.items.push(...updateWithStatus.items);
      if (!updateStatus.operation_status) {
        updateStatus.operation_status = { code: 200, message: 'success' };
      }
      return updateStatus;
    }
  }

  private nestedAttributesEqual(dbAttributes, userAttributes) {
    if (!userAttributes) {
      return true;
    }
    if (dbAttributes?.length > 0 && userAttributes?.length > 0) {
      return userAttributes.every((obj) => dbAttributes.some((dbObj => dbObj.value === obj.value)));
    } else if (dbAttributes?.length != userAttributes?.length) {
      return false;
    }
  }

  private async roleAssocsModified(usersList: User[], context: any) {
    this.logger.debug('Checking for changes in role-associations');
    let roleAssocsModified = false;
    for (let user of usersList) {
      const userID = user.id;
      const filters = [{
        filters: [{
          field: 'id',
          operation: Filter_Operation.eq,
          value: user.id
        }]
      }];
      const userRoleAssocs = user.role_associations;
      const users = await super.read(ReadRequest.fromPartial({ filters }), context);
      if (users?.items?.length > 0) {
        let dbRoleAssocs = users.items[0].payload.role_associations;
        if (userRoleAssocs?.length != dbRoleAssocs?.length) {
          roleAssocsModified = true;
          this.logger.debug('Role associations length are not equal', { id: userID });
          break;
        } else {
          // compare each role and its association
          if (userRoleAssocs?.length > 0 && dbRoleAssocs?.length > 0) {
            for (let userRoleAssoc of userRoleAssocs) {
              let found = false;
              for (let dbRoleAssoc of dbRoleAssocs) {
                if (dbRoleAssoc.role === userRoleAssoc.role) {
                  if (dbRoleAssoc?.attributes?.length > 0) {
                    for (let dbAttribute of dbRoleAssoc.attributes) {
                      const dbNestedAttributes = dbAttribute.attributes;
                      if (userRoleAssoc?.attributes?.length > 0) {
                        for (let userAttribute of userRoleAssoc.attributes) {
                          const userNestedAttributes = userAttribute.attributes;
                          if (userAttribute.id === dbAttribute.id &&
                            userAttribute.value === dbAttribute.value &&
                            this.nestedAttributesEqual(dbNestedAttributes, userNestedAttributes)) {
                            found = true;
                            break;
                          }
                        }
                      }
                    }
                  } else {
                    found = true;
                    break;
                  }
                }
              }
              if (!found) {
                roleAssocsModified = true;
              }
              if (roleAssocsModified) {
                this.logger.debug('Role associations objects are not equal', { id: userID });
                break;
              } else {
                this.logger.debug('Role assocations not changed for user', { id: userID });
              }
            }
          }
        }
      } else {
        this.logger.debug('User does not exist in DB and hence role associations should be validated');
        roleAssocsModified = true;
        break;
      }
      return roleAssocsModified;
    }
  }

  /**
   * Extends the generic upsert operation in order to upsert any fields
   */
  async upsert(request: UserList, context: any): Promise<DeepPartial<UserListResponse>> {
    if (_.isNil(request) || _.isNil(request.items) || _.isEmpty(request.items)) {
      return returnOperationStatus(400, 'No items were provided for upsert');
    }

    let usersList = request.items;
    let subject = request.subject;
    const acsResources = await this.createMetadata(request.items, AuthZAction.MODIFY, subject);
    let acsResponse: PolicySetRQResponse;
    try {
      if (!context) { context = {}; };
      context.subject = subject;
      context.resources = acsResources;
      acsResponse = await checkAccessRequest({
        ...context,
        subject,
        resources: acsResources
      }, [{ resource: 'user', id: acsResources.map(e => e.id) }], AuthZAction.MODIFY, Operation.whatIsAllowed);
    } catch (err) {
      this.logger.error('Error occurred requesting access-control-srv for upsert', { code: err.code, message: err.message, stack: err.stack });
      return returnOperationStatus(err.code, err.message);
    }

    if (acsResponse.decision != Response_Decision.PERMIT) {
      return { operation_status: acsResponse.operation_status };
    }

    if (acsResponse.decision === Response_Decision.PERMIT) {
      let upsertWithStatus = { items: [], total_count: 0, operation_status: {} };
      if (this.cfg.get('authorization:enabled')) {
        try {
          const roleAssocsModified = await this.roleAssocsModified(usersList, context);
          if (roleAssocsModified) {
            // validate and remove item if there is an error when verifying role associations
            for (let item of usersList) {
              const verficationResponse = await this.verifyUserRoleAssociations([item], subject);
              // error verifying role associations
              const userID = item.id;
              if (!_.isEmpty(verficationResponse) && verficationResponse.status && verficationResponse.status.message) {
                upsertWithStatus.items.push(returnStatus(verficationResponse.status.code,
                  verficationResponse.status.message, verficationResponse.status.id));
                usersList = _.filter(usersList, (item) => (item.id != userID));
              }
            }
          }
        } catch (err) {
          const errMessage = err.details ? err.details : err.message;
          // for unhandled promise rejection
          return returnOperationStatus(400, errMessage);
        }
      }
      // let result = [];
      for (let i = 0; i < usersList.length; i += 1) {
        // read the user from DB and update the special fields from DB
        // for user modification
        const user = usersList[i];
        let filters;
        if (this.uniqueEmailConstraint) {

          filters = [{
            filters: [{
              field: 'name',
              operation: Filter_Operation.eq,
              value: user.name
            },
            {
              field: 'email',
              operation: Filter_Operation.eq,
              value: user.email
            }],
            operator: FilterOp_Operator.or
          }];
        } else {
          filters = getNameFilter(user.name);
        }

        const users = await super.read(ReadRequest.fromPartial({ filters }), context);
        if (users.total_count === 0) {
          // call the create method, checks all conditions before inserting
          upsertWithStatus.items.push(await this.createUser(user, context));
        } else if (users.total_count === 1) {
          let updateResponse = await this.update(UserList.fromPartial({ items: [user], subject }), context);
          upsertWithStatus.items.push(updateResponse.items[0]);
        } else if (users.total_count > 1) {
          return returnOperationStatus(400, `Invalid identifier provided user upsert, multiple users found for identifier ${user.name}`);
        }
      }
      upsertWithStatus.operation_status = { code: 200, message: 'success' };
      upsertWithStatus.total_count = upsertWithStatus?.items?.length;
      return upsertWithStatus;
    }
  }

  /**
   * Endpoint verifyPassword, checks if the provided password and user matches
   * the one found in the database.
   */
  async login(request: LoginRequest, context): Promise<DeepPartial<UserResponse>> {
    if (_.isEmpty(request) ||
      (_.isEmpty(request.identifier) || (_.isEmpty(request.password) &&
        _.isEmpty(request.token)))
    ) {
      return returnStatus(400, 'Missing credentials');
    }
    const identifier = request.identifier;
    const obfuscateAuthNErrorReason = this.cfg.get('obfuscateAuthNErrorReason') ?
      this.cfg.get('obfuscateAuthNErrorReason') : false;
    let loginIdentifierProperty = this.cfg.get('service:loginIdentifierProperty');
    // if loginIdentifierProperty is not set defaults to name / email
    if (!loginIdentifierProperty) {
      loginIdentifierProperty = ['name', 'email'];
    }
    const filters = getLoginIdentifierFilter(loginIdentifierProperty, identifier);
    const users = await super.read(ReadRequest.fromPartial({ filters }), context);
    if (users.total_count === 0) {
      if (obfuscateAuthNErrorReason) {
        return returnStatus(412, 'Invalid credentials provided, user inactive or account does not exist');
      } else {
        return returnStatus(404, 'user not found');
      }
    } else if (users.total_count > 1) {
      return returnStatus(400, `Invalid identifier provided for login, multiple users found for identifier ${identifier}`);
    }
    const user = users.items[0].payload;
    if (!user.active) {
      if (obfuscateAuthNErrorReason) {
        return returnStatus(412, 'Invalid credentials provided, user inactive or account does not exist', user.id);
      } else {
        return returnStatus(412, 'user is inactive', user.id);
      }
    }

    if (user.user_type && user.user_type === UserType.TECHNICAL_USER && request.token) {
      const tokens = user.tokens;
      for (let eachToken of tokens) {
        if (request.token === eachToken.token) {
          return { payload: user, status: { code: 200, message: 'success' } };
        }
      }
      if (obfuscateAuthNErrorReason) {
        return returnStatus(412, 'Invalid credentials provided, user inactive or account does not exist', user.id);
      } else {
        return returnStatus(401, 'password does not match', user.id);
      }
    } else if (request.password) {
      const match = password.verify(user.password_hash, request.password);
      if (!match) {
        if (obfuscateAuthNErrorReason) {
          return returnStatus(412, 'Invalid credentials provided, user inactive or account does not exist', user.id);
        } else {
          return returnStatus(401, 'password does not match', user.id);
        }
      }
      return { payload: user, status: { code: 200, message: 'success' } };
    } else {
      return returnStatus(404, 'user not found');
    }
  }

  /**
   * Endpoint unregister, delete a user
   * belonging to the user.
   */
  async unregister(request: UnregisterRequest, context): Promise<DeepPartial<OperationStatusObj>> {
    const logger = this.logger;
    const identifier = request.identifier;
    logger.silly('unregister', identifier);
    let subject = request.subject;

    const filters = getDefaultFilter(identifier);
    const users = await super.read(ReadRequest.fromPartial({ filters }), context);

    if (users && users.total_count === 0) {
      logger.debug('user does not exist', { identifier });
      return returnOperationStatus(404, `user with identifier ${identifier} does not exist for unregistering`);
    } else if (users.total_count > 1) {
      return returnOperationStatus(400, `Invalid identifier provided for unregistering, multiple users found for identifier ${identifier}`);
    }

    let resources = users.items.map((e) => e.payload);
    const acsResources = await this.createMetadata(resources, AuthZAction.DELETE, subject);
    let acsResponse: DecisionResponse;
    try {
      if (!context) { context = {}; };
      context.subject = subject;
      context.resources = acsResources;
      acsResponse = await checkAccessRequest(context, [{ resource: 'user', id: acsResources.map(e => e.id) }], AuthZAction.DELETE,
        Operation.isAllowed);
    } catch (err) {
      this.logger.error('Error occurred requesting access-control-srv unregistering user', { code: err.code, message: err.message, stack: err.stack });
      return returnOperationStatus(err.code, err.message);
    }
    if (acsResponse.decision != Response_Decision.PERMIT) {
      return { operation_status: acsResponse.operation_status };
    }

    if (acsResponse.decision === Response_Decision.PERMIT) {
      // delete user
      let userID = users?.items[0]?.payload?.id;
      const unregisterStatus = await super.delete(DeleteRequest.fromPartial({
        ids: [userID]
      }), context);
      if (unregisterStatus?.status[0]?.message === 'success') {
        logger.info('user with identifier deleted', { identifier });
        await this.topics['user.resource'].emit('unregistered', userID);
      }
      return { operation_status: unregisterStatus?.status[0] };
    }
  }

  /**
   * Endpoint delete, to delete a user or list of users
   */
  async delete(request: DeleteRequest, context: any): Promise<DeepPartial<DeleteResponse>> {
    const logger = this.logger;
    let userIDs = request.ids;
    let resources = [];
    let acsResources = [];
    let subject = request.subject;
    let action;
    if (userIDs) {
      action = AuthZAction.DELETE;
      if (_.isArray(userIDs)) {
        for (let id of userIDs) {
          resources.push({ id });
        }
      } else {
        resources = [{ id: userIDs }];
      }
      Object.assign(resources, { id: userIDs });
      acsResources = await this.createMetadata(resources, action, subject);
    }
    if (request.collection) {
      action = AuthZAction.DROP;
      acsResources = [{ collection: request.collection }];
    }
    let acsResponse: DecisionResponse;
    try {
      if (!context) { context = {}; };
      context.subject = subject;
      context.resources = acsResources;
      acsResponse = await checkAccessRequest(context, [{ resource: 'user', id: acsResources.map(e => e.id) }], action,
        Operation.isAllowed);
    } catch (err) {
      this.logger.error('Error occurred requesting access-control-srv for delete', { code: err.code, message: err.message, stack: err.stack });
      return returnOperationStatus(err.code, err.message);
    }
    if (acsResponse.decision != Response_Decision.PERMIT) {
      return { operation_status: acsResponse.operation_status };
    }

    if (acsResponse.decision === Response_Decision.PERMIT) {
      if (request.collection) {
        // delete collection and return
        const deleteResponse = await super.delete(DeleteRequest.fromPartial({
          collection: request.collection
        }), context);
        logger.info('Users collection deleted');
        return deleteResponse;
      }
      if (userIDs.length > 0) {
        const filters = [{
          filters: [{
            field: 'id',
            operation: Filter_Operation.in,
            value: JSON.stringify(userIDs),
            type: FilterValueType.ARRAY
          }]
        }];
        let userData = await super.read({
          filters,
        } as any, {});
        if (userData?.items?.length > 0) {
          userData?.items?.forEach((user) => {
            user?.payload?.tokens?.forEach(async (tokenObj) => {
              if (tokenObj?.token) {
                await this.tokenRedisClient.del(tokenObj.token);
              }
            });
          });
        }
      }
      logger.silly('Deleting User IDs', { userIDs });
      // delete users
      const deleteStatusArr = await super.delete(DeleteRequest.fromPartial({
        ids: userIDs
      }), context);
      logger.info('Users deleted:', userIDs);
      return deleteStatusArr;
    }
  }

  async deleteUsersByOrg(request: OrgIDRequest, context): Promise<DeepPartial<DeleteUsersByOrgResponse>> {
    const orgIDs = request.org_ids;
    let subject = request.subject;
    let acsResponse: PolicySetRQResponse;
    try {
      if (!context) { context = {}; };
      context.subject = subject;
      context.resources = { id: orgIDs };
      acsResponse = await checkAccessRequest(context, [{ resource: 'user', id: orgIDs }], AuthZAction.DELETE,
        Operation.isAllowed) as PolicySetRQResponse;
    } catch (err) {
      this.logger.error('Error occurred requesting access-control-srv for deleteUsersByOrg', { code: err.code, message: err.message, stack: err.stack });
      return returnOperationStatus(err.code, err.message);
    }
    if (acsResponse.decision != Response_Decision.PERMIT) {
      return { operation_status: acsResponse.operation_status };
    }

    if (acsResponse.decision === Response_Decision.PERMIT) {
      const deletedUserIDs = await this.modifyUsers(orgIDs, false, context, subject);
      const operation_status = returnCodeMessage(200, 'success');
      return { user_ids: deletedUserIDs.map((user) => { return user.id; }), operation_status };
    }
  }

  async findByRole(request: FindByRoleRequest, context): Promise<DeepPartial<UserListResponse>> {
    const role: string = request.role;
    if (!role) {
      return returnOperationStatus(400, 'missing role name');
    }

    const reqAttributes: any[] = request.attributes || [];
    let subject = request.subject;
    let acsResponse: PolicySetRQResponse;
    try {
      acsResponse = await checkAccessRequest({
        ...context,
        subject,
        resources: []
      }, [{ resource: 'user' }], AuthZAction.READ, Operation.whatIsAllowed) as PolicySetRQResponse;
    } catch (err) {
      this.logger.error('Error occurred requesting access-control-srv for findByRole', { code: err.code, message: err.message, stack: err.stack });
      return returnOperationStatus(err.code, err.message);
    }
    if (acsResponse.decision != Response_Decision.PERMIT) {
      return { operation_status: acsResponse.operation_status };
    }

    if (acsResponse.decision === Response_Decision.PERMIT) {
      const result = await this.roleService.read(ReadRequest.fromPartial({
        filters: [{
          filters: [{
            field: 'name',
            operation: Filter_Operation.eq,
            value: role
          }, {
            field: 'id',
            operation: Filter_Operation.eq,
            value: role
          }],
          operator: FilterOp_Operator.or,
        }],
        fields: [{
          name: 'id',
          include: true
        }],
        subject
      }), context);

      if (_.isEmpty(result) || _.isEmpty(result.items) || result.total_count == 0) {
        return returnOperationStatus(404, `Role ${role} does not exist`);
      }

      const roleObj = result.items[0].payload;
      const id = roleObj.id;

      const acsFilters = getACSFilters(acsResponse, 'user');
      const readRequest = ReadRequest.fromPartial({
      });

      if (acsResponse?.filters && acsFilters) {
        if (!readRequest.filters) {
          readRequest.filters = [];
        }
        readRequest.filters.push(...acsFilters);
      }

      if (acsResponse?.custom_query_args?.length > 0) {
        readRequest.custom_queries = acsResponse.custom_query_args[0].custom_queries;
        readRequest.custom_arguments = acsResponse.custom_query_args[0].custom_arguments;
      }
      const userResult = await super.read(readRequest, context);
      if (_.isEmpty(userResult) || _.isEmpty(userResult.items) || userResult.total_count == 0) {
        return returnOperationStatus(404, 'No users were found in the system');
      }

      const users = userResult.items;

      let usersWithRole: any = { items: [], operation_status: {} };

      for (let user of users) {
        let found = false;
        if (user && user.payload && user.payload.role_associations) {
          for (let roleAssoc of user.payload.role_associations) {
            if (roleAssoc.role == id) {
              found = true;
              if (roleAssoc.attributes && reqAttributes) {
                for (let attribute of reqAttributes) {
                  if (!_.find(roleAssoc.attributes, attribute)) {
                    found = false;
                    break;
                  }
                }
              }

              if (found) {
                usersWithRole.items.push(user);
                break;
              }
            }
          }
        }
      }
      usersWithRole.operation_status.code = 200;
      usersWithRole.operation_status.message = 'success';
      return usersWithRole;
    }
  }

  private setAuthenticationHeaders(token) {
    return {
      Authorization: `Bearer ${token}`
    };
  }

  // Initializes useful data for rendering requests
  // before sending emails (user registration / change).
  async fetchHbsTemplates(): Promise<any> {
    const hbsTemplates = this.cfg.get('service:hbs_templates');
    const enableEmail = this.cfg.get('service:enableEmail');

    if (!_.isEmpty(hbsTemplates) && enableEmail) {
      let response: any;
      try {
        const techUsersCfg = this.cfg.get('techUsers');
        let headers;
        if (techUsersCfg?.length > 0) {
          const hbsUser = _.find(techUsersCfg, { id: 'hbs_user' });
          if (hbsUser) {
            headers = this.setAuthenticationHeaders(hbsUser.token);
          }
        }
        response = await fetch(hbsTemplates.registrationSubjectTpl, { headers });
        this.registrationSubjectTpl = await response.text();

        response = await fetch(hbsTemplates.registrationBodyTpl, { headers });
        this.registrationBodyTpl = await response.text();

        response = await fetch(hbsTemplates.changePWEmailSubjectTpl, { headers });
        this.changePWEmailSubjectTpl = await response.text();

        response = await fetch(hbsTemplates.changePWEmailBodyTpl, { headers });
        this.changePWEmailBodyTpl = await response.text();

        response = await fetch(hbsTemplates.invitationSubjectTpl, { headers });
        this.invitationSubjectTpl = await response.text();

        response = await fetch(hbsTemplates.invitationBodyTpl, { headers });
        this.invitationBodyTpl = await response.text();

        response = await fetch(hbsTemplates.layoutTpl, { headers });
        this.layoutTpl = await response.text();

        response = await fetch(hbsTemplates.resourcesTpl, { headers });
        if (response.status == 200) {
          const externalRrc = JSON.parse(await response.text());
          this.emailStyle = externalRrc.styleURL;
        }

        this.emailEnabled = true;
      } catch (err) {
        this.emailEnabled = false;
        if (err.code == 'ECONNREFUSED' || err.message == 'ECONNREFUSED') {
          this.logger.error('An error occurred while attempting to load email templates from'
            + ' remote server. Email operations will be disabled.');
        } else {
          this.logger.error('Unexpected error occurred while loading email templates', { code: err.code, message: err.message, stack: err.stack });
        }
      }
    } else {
      this.logger.info('Email sending is disabled');
    }
  }

  private makeActivationEmailData(user: DeepPartial<User>): any {
    let activationURL: string = this.cfg.get('service:activationURL');
    activationURL = `${activationURL}?identifier=${user.name}&activation_code=${user.activation_code}`;

    const dataBody = {
      firstName: user.first_name,
      lastName: user.last_name,
      activationURL
    };
    // since there are no place holders in subject
    const dataSubject = { userName: user.name };

    const emailBody = this.registrationBodyTpl;
    const emailSubject = this.registrationSubjectTpl;
    return this.makeRenderRequestMsg(user, emailSubject, emailBody,
      dataBody, dataSubject);
  }

  private makeInvitationEmailData(user: User): any {
    let invitationURL: string = this.cfg.get('service:invitationURL');
    invitationURL = `${invitationURL}?identifier=${user.name}&activation_code=${user.activation_code}`;

    const dataBody = {
      firstName: user.first_name,
      lastName: user.last_name,
      invitedByUserName: user.invited_by_user_name,
      invitedByUserFirstName: user.invited_by_user_first_name,
      invitedByUserLastName: user.invited_by_user_last_name,
      invitationURL
    };

    const dataSubject = {
      invitedByUserName: user.invited_by_user_name,
      invitedByUserFirstName: user.invited_by_user_first_name,
      invitedByUserLastName: user.invited_by_user_last_name
    };

    const emailBody = this.invitationBodyTpl;
    const emailSubject = this.invitationSubjectTpl;
    return this.makeRenderRequestMsg(user, emailSubject, emailBody,
      dataBody, dataSubject);
  }

  private makeConfirmationData(user: DeepPartial<User>, passwordChange: boolean, identifier: string, email?: string): any {
    const emailBody = this.changePWEmailBodyTpl;
    const emailSubject = this.changePWEmailSubjectTpl;

    let URL: string = passwordChange ? this.cfg.get('service:passwordChangeConfirmationURL')
      : this.cfg.get('service:emailConfirmationURL'); // prefix
    URL = `${URL}?identifier=${identifier}&activation_code=${user.activation_code}`; // actual email

    const dataBody = {
      firstName: user.first_name,
      lastName: user.last_name,
      confirmationURL: URL,
      passwordChange
    };
    const dataSubject = { passwordChange };
    return this.makeRenderRequestMsg(user, emailSubject, emailBody,
      dataBody, dataSubject, email);
  }

  private makeRenderRequestMsg(user: DeepPartial<User>, subject: any, body: any,
    dataBody: any, dataSubject: any, email?: string): any {
    let userEmail = email ? email : user.email;

    // add optional data if it is provided in the configuration
    // in the field "data"
    const data = this.cfg.get('service:data');
    if (data && !_.isEmpty(data)) {
      dataBody.data = data;
      dataSubject.data = data;
    }
    return {
      id: `identity#${userEmail}`,
      payloads: [{
        templates: marshallProtobufAny({
          body: { body, layout: this.layoutTpl },
        }),
        data: marshallProtobufAny(dataBody),
        style_url: this.emailStyle, // URL to a style
        options: marshallProtobufAny({ texts: {} }),
        content_type: 'application/html'
      },
      {
        templates: marshallProtobufAny({
          subject: { body: subject }
        }),
        data: marshallProtobufAny(dataSubject),
        options: marshallProtobufAny({ texts: {} }),
        content_type: 'application/text'
      }]
    };
  }

  async disableUsers(orgIDs: string[]): Promise<void> {
    await this.modifyUsers(orgIDs, true, {});
  }

  disableAC() {
    try {
      this.cfg.set('authorization:enabled', false);
      updateConfig(this.cfg);
    } catch (err) {
      this.logger.error('Error caught disabling authorization:', { code: err.code, message: err.message, stack: err.stack });
      this.cfg.set('authorization:enabled', this.authZCheck);
    }
  }

  enableAC() {
    try {
      this.cfg.set('authorization:enabled', this.authZCheck);
      updateConfig(this.cfg);
    } catch (err) {
      this.logger.error('Error caught enabling authorization', { code: err.code, message: err.message, stack: err.stack });
      this.cfg.set('authorization:enabled', this.authZCheck);
    }
  }

  private async modifyUsers(orgIds: string[], deactivate: boolean,
    context: any, subject?: any): Promise<User[]> {
    const deactivateUsers = [];
    const roleID = await this.getNormalUserRoleID(context, subject);
    for (let org of orgIds) {
      const result = await super.read(ReadRequest.fromPartial({
        custom_queries: ['filterByRoleAssociation'],
        custom_arguments: {
          value: Buffer.from(JSON.stringify({
            userRole: roleID,
            scopingEntity: this.cfg.get('urns:organization'),
            scopingInstances: [org]
          }))
        }
      }), {});
      // The above custom query is to avoid to retreive all the users in DB
      // and get only those belong to orgIds and then check below to see if
      // that org is the only one present before actually deleting the user
      const users = result.items || [];
      for (let i = 0; i < users?.length; i += 1) {
        const user: User = _.cloneDeep(users[i].payload);
        user.active = false;
        deactivateUsers.push(user);
      }
    }

    if (deactivate) {
      await super.update(UserList.fromPartial({ items: deactivateUsers }), {});
    } else {
      const ids = deactivateUsers.map((user) => { return user.id; });
      this.logger.info('Deleting users:', { ids });
      await super.delete(DeleteRequest.fromPartial({ ids }), {});
    }

    return deactivateUsers;
  }

  /**
   * Get normal users role identifier, since every user is a normal user.
   * before sending emails (user registration / change).
   * @param {ctx} User context
   * @return {roleID}
   */
  private async getNormalUserRoleID(context: any, subject: Subject): Promise<any> {
    let roleID;
    const roleName = this.cfg.get('roles:normalUser');
    const filters = [{
      filters: [{
        field: 'name',
        operation: Filter_Operation.eq,
        value: roleName
      }]
    }];
    const role: any = await this.roleService.read(ReadRequest.fromPartial({ filters, subject }), context);
    if (role?.items?.length > 0) {
      roleID = role?.items[0]?.payload?.id;
    }
    return roleID;
  }

  private makeNotificationData(emailAddress: string, responseBody: any,
    responseSubject: any): any {
    return {
      email: {
        to: emailAddress.split(',')
      },
      body: responseBody.body,
      subject: responseSubject.subject,
      transport: 'email'
    };
  }

  private setUserDefaults(user: User): User {
    const userID = user.id || this.idGen();
    const OWNER_INDICATOR_ENTITY = this.cfg.get('urns:ownerEntity');
    const USER_URN = this.cfg.get('urns:user');
    const OWNER_SCOPING_INSTANCE = this.cfg.get('urns:ownerInstance');

    const meta: Meta = Meta.fromPartial({
      owners: !!user.meta && !_.isEmpty(user.meta.owners) ? user.meta.owners : [
        {
          id: OWNER_INDICATOR_ENTITY,
          value: USER_URN,
          attributes: [{
            id: OWNER_SCOPING_INSTANCE,
            value: userID
          }]
        }
      ],
      modified_by: !!user.meta && !_.isEmpty(user.meta.modified_by) ? user.meta.modified_by : user.id
    });

    user.id = userID;
    user.meta = meta;
    return user;
  }

  /**
   * reads meta data from DB and updates owners information in resource if action is UPDATE / DELETE
   * @param reaources list of resources
   * @param entity entity name
   * @param action resource action
   */
  async createMetadata(res: any, action: string, subject?: Subject): Promise<any> {
    let resources = _.cloneDeep(res);
    let orgOwnerAttributes = [];
    if (resources && !_.isArray(resources)) {
      resources = [resources];
    }
    const urns = this.cfg.get('authorization:urns');
    if (subject && subject.scope && (action === AuthZAction.CREATE || action === AuthZAction.MODIFY)) {
      // add user and subject scope as default owners
      orgOwnerAttributes.push(
        {
          id: urns.ownerIndicatoryEntity,
          value: urns.organization,
          attributes: [{
            id: urns.ownerInstance,
            value: subject.scope
          }]
        });
    }

    if (resources) {
      for (let resource of resources) {
        if (!resource.meta) {
          resource.meta = {};
        }
        if (action === AuthZAction.MODIFY || action === AuthZAction.DELETE) {
          const filters = [{
            filters: [{
              field: 'id',
              operation: Filter_Operation.eq,
              value: resource.id
            }]
          }];
          let result = await super.read(ReadRequest.fromPartial({ filters }), {});
          // update owners info
          if (result?.items?.length === 1) {
            let item = result.items[0].payload;
            resource.meta.owners = item.meta.owners;
          } else if (result?.items?.length === 0) {
            if (_.isEmpty(resource.id)) {
              resource.id = uuid.v4().replace(/-/g, '');
            }
            let ownerAttributes;
            if (!resource.meta.owners) {
              ownerAttributes = _.cloneDeep(orgOwnerAttributes);
            } else {
              ownerAttributes = resource.meta.owners;
            }
            ownerAttributes.push(
              {
                id: urns.ownerIndicatoryEntity,
                value: urns.user,
                attributes: [{
                  id: urns.ownerInstance,
                  value: resource.id
                }]
              });
            resource.meta.owners = ownerAttributes;
          }
        } else if (action === AuthZAction.CREATE) {
          if (_.isEmpty(resource.id)) {
            resource.id = uuid.v4().replace(/-/g, '');
          }
          let ownerAttributes;
          if (!resource.meta.owners) {
            ownerAttributes = _.cloneDeep(orgOwnerAttributes);
          } else {
            ownerAttributes = resource.meta.owners;
          }
          ownerAttributes.push(
            {
              id: urns.ownerIndicatoryEntity,
              value: urns.user,
              attributes: [{
                id: urns.ownerInstance,
                value: resource.id
              }]
            });
          resource.meta.owners = ownerAttributes;
        }
      }
    }
    return resources;
  }

  private async makeUserForInvitationData(user, invited_by_user_identifier): Promise<any> {
    let invitedByUser;
    const filters = [{
      filters: [
        {
          field: 'name',
          operation: Filter_Operation.eq,
          value: invited_by_user_identifier
        },
        {
          field: 'email',
          operation: Filter_Operation.eq,
          value: invited_by_user_identifier
        }
      ],
      operator: FilterOp_Operator.or
    }];
    const invitedByUsers = await super.read(ReadRequest.fromPartial({ filters }), {});
    if (invitedByUsers.total_count === 1) {
      invitedByUser = invitedByUsers.items[0];
    } else {
      return returnOperationStatus(404, `user with identifier ${invited_by_user_identifier} not found`);
    }

    return {
      name: user.name,
      email: user.email,
      last_name: user.last_name,
      first_name: user.first_name,
      activation_code: user.activation_code,
      invited_by_user_name: invitedByUser.name,
      invited_by_user_first_name: invitedByUser.first_name,
      invited_by_user_last_name: invitedByUser.last_name
    };
  }

  async sendActivationEmail(request: SendActivationEmailRequest, context): Promise<DeepPartial<OperationStatusObj>> {
    const { identifier, subject } = request;
    // check for the identifier against name or email in DB
    const filters = getDefaultFilter(identifier);
    const users = await super.read(ReadRequest.fromPartial({ filters }), context);
    if (users.total_count === 1) {
      const user = users.items[0].payload;
      if (user.active) {
        return returnOperationStatus(412, `activation request to an active user ${identifier}`);
      }
      if (this.emailEnabled && !user.guest) {
        await this.fetchHbsTemplates();
        const renderRequest = this.makeActivationEmailData(user);
        await this.topics.rendering.emit('renderRequest', renderRequest);
      }
      return returnOperationStatus(200, 'success');
    } else if (users.total_count === 0) {
      return returnOperationStatus(404, `user with identifier ${identifier} not found`);
    } else if (users.total_count > 1) {
      return returnOperationStatus(400, `Invalid identifier provided for send activation email, multiple users found for identifier ${identifier}`);
    }
  }

  async sendInvitationEmail(request: SendInvitationEmailRequest, context): Promise<DeepPartial<OperationStatusObj>> {
    const { identifier, invited_by_user_identifier, subject } = request;
    let user;
    // check for the identifier against name or email in DB
    const filters = getDefaultFilter(identifier);
    const users = await super.read(ReadRequest.fromPartial({ filters }), context);
    if (users.total_count === 1) {
      user = users.items[0].payload;
    } else if (users.total_count === 0) {
      return returnOperationStatus(404, `user with identifier ${identifier} not found`);
    } else if (users.total_count > 1) {
      return returnOperationStatus(400, `Invalid identifier provided for send invitation email, multiple users found for identifier ${identifier}`);
    }

    let acsResponse: DecisionResponse;
    try {
      if (!context) { context = {}; };
      context.subject = subject;
      context.resources = { id: user.id, identifier, invited_by_user_identifier, meta: user.meta };
      acsResponse = await checkAccessRequest(context, [{ resource: 'user', id: user.id }],
        AuthZAction.MODIFY, Operation.isAllowed);
    } catch (err) {
      this.logger.error('Error occurred requesting access-control-srv for sendInvitationEmail', { code: err.code, message: err.message, stack: err.stack });
      return returnOperationStatus(err.code, err.message);
    }

    if (acsResponse.decision != Response_Decision.PERMIT) {
      return { operation_status: acsResponse.operation_status };
    }

    if (acsResponse.decision === Response_Decision.PERMIT) {
      if (this.emailEnabled && user.invite) {
        const userForInvitation = await this.makeUserForInvitationData(user, invited_by_user_identifier);
        // error
        if (userForInvitation && userForInvitation.operation_status && userForInvitation.operation_status.code) {
          return userForInvitation;
        }
        await this.fetchHbsTemplates();
        const renderRequest = this.makeInvitationEmailData(userForInvitation);
        await this.topics.rendering.emit('renderRequest', renderRequest);
      } else {
        this.logger.info('User invite not enabled for identifier', { identifier });
      }
      return returnOperationStatus(200, 'success');
    }
  }

  async getUnauthenticatedSubjectTokenForTenant(request: TenantRequest, context): Promise<DeepPartial<TenantResponse>> {
    if (!request.domain) {
      return TenantResponse.fromPartial({});
    }

    const users = await super.read(ReadRequest.fromPartial({
      filters: [
        {
          filters: [
            {
              field: 'active',
              operation: Filter_Operation.eq,
              type: Filter_ValueType.BOOLEAN,
              value: 'true'
            },
            {
              field: 'user_type',
              operation: Filter_Operation.eq,
              type: Filter_ValueType.STRING,
              value: 'TECHNICAL_USER'
            }
          ],
          operator: FilterOp_Operator.and
        }
      ]
    }), context) as DeepPartial<UserListResponse>;

    if (!users.items || users.items.length == 0) {
      return TenantResponse.fromPartial({});
    }

<<<<<<< HEAD
    const filtered = users.items.find(u => u?.payload?.properties?.findIndex(p => {
      return p.id === 'urn:restorecommerce:acs:names:network:src:domain' && p.value === request.domain;
    }) >= 0);

    if (!filtered) {
      return TenantResponse.fromPartial({});
    }

    const token = filtered.payload.tokens.find(t => t.name === 'unauthenticated_token');
=======
    const filtered = users?.items?.find(u => u.payload?.properties?.findIndex(p => {
      return p.id === 'urn:restorecommerce:acs:names:network:src:domain' && p.value === request.domain;
    }) >= 0);

    const token = filtered?.payload?.tokens?.find(t => t.name === 'unauthenticated_token');
>>>>>>> 5db6591f

    return Promise.resolve(TenantResponse.fromPartial({
      token: token?.token
    }));
  }
}

export class RoleService extends ServiceBase<RoleListResponse, RoleList> implements RoleServiceImplementation {

  logger: Logger;
  redisClient: RedisClientType<any, any>;
  cfg: any;
  authZ: ACSAuthZ;
  authZCheck: boolean;

  constructor(cfg: any, db: any, roleTopic: kafkaClient.Topic, logger: any,
    isEventsEnabled: boolean, authZ: ACSAuthZ) {
    let resourceFieldConfig;
    if (cfg.get('fieldHandlers')) {
      resourceFieldConfig = cfg.get('fieldHandlers');
      resourceFieldConfig['bufferFields'] = resourceFieldConfig?.bufferFields?.roles;
      if (cfg.get('fieldHandlers:timeStampFields')) {
        resourceFieldConfig['timeStampFields'] = [];
        for (let timeStampFiledConfig of cfg.get('fieldHandlers:timeStampFields')) {
          if (timeStampFiledConfig.entities.includes('roles')) {
            resourceFieldConfig['timeStampFields'].push(...timeStampFiledConfig.fields);
          }
        }
      }
    }
    super('role', roleTopic, logger, new ResourcesAPIBase(db, 'roles', resourceFieldConfig), isEventsEnabled);
    this.logger = logger;
    const redisConfig = cfg.get('redis');
    redisConfig.database = cfg.get('redis:db-indexes:db-subject');
    this.redisClient = createClient(redisConfig);
    this.redisClient.on('error', (err) => logger.error('Redis client error in subject store', err));
    this.redisClient.connect().then((val) =>
      logger.info('Redis client connection successful for subject store')).catch(err => logger.error('Redis connection error', err));
    this.authZ = authZ;
    this.cfg = cfg;
    this.authZCheck = this.cfg.get('authorization:enabled');
  }

  async stop(): Promise<void> {
    await this.redisClient.quit();
  }

  async create(request: RoleList, context: any): Promise<DeepPartial<RoleListResponse>> {
    if (!request || !request.items || request?.items?.length == 0) {
      return returnOperationStatus(400, 'No role was provided for creation');
    }
    let subject = request.subject;
    const acsResources = await this.createMetadata(request.items, AuthZAction.CREATE, subject);
    let acsResponse: DecisionResponse;
    try {
      acsResponse = await checkAccessRequest({
        ...context,
        subject,
        resources: acsResources
      }, [{ resource: 'role', id: acsResources.map(e => e.id) }], AuthZAction.CREATE, Operation.isAllowed);
    } catch (err) {
      this.logger.error('Error occurred requesting access-control-srv for creating role', { code: err.code, message: err.message, stack: err.stack });
      return returnOperationStatus(err.code, err.message);
    }
    if (acsResponse.decision != Response_Decision.PERMIT) {
      return { operation_status: acsResponse.operation_status };
    }

    if (acsResponse.decision === Response_Decision.PERMIT) {
      let createRoleResponse;
      try {
        createRoleResponse = super.create(request, context);
      } catch (err) {
        return returnOperationStatus(err.code, err.message);
      }
      return createRoleResponse;
    }
  }

  /**
   * Extends ServiceBase.read()
   */
  async read(request: ReadRequest, context: any): Promise<DeepPartial<RoleListResponse>> {
    let subject = request.subject;
    let acsResponse: PolicySetRQResponse;
    try {
      acsResponse = await checkAccessRequest({
        ...context,
        subject,
        resources: []
      }, [{ resource: 'role' }], AuthZAction.READ, Operation.whatIsAllowed) as PolicySetRQResponse;
    } catch (err) {
      this.logger.error('Error occurred requesting access-control-srv for read', { code: err.code, message: err.message, stack: err.stack });
      return returnOperationStatus(err.code, err.message);
    }
    if (acsResponse.decision != Response_Decision.PERMIT) {
      return { operation_status: acsResponse.operation_status };
    }
    const readRequest = request;
    if (acsResponse?.custom_query_args?.length > 0) {
      readRequest.custom_queries = acsResponse.custom_query_args[0].custom_queries;
      readRequest.custom_arguments = acsResponse.custom_query_args[0].custom_arguments;
    }
    if (acsResponse.decision === Response_Decision.PERMIT) {
      return await super.read(readRequest, context);
    }
  }

  /**
   * Extends the generic update operation in order to update any fields
   */
  async update(request: RoleList, context: any): Promise<DeepPartial<RoleListResponse>> {
    if (_.isNil(request) || _.isNil(request.items) || _.isEmpty(request.items)) {
      return returnOperationStatus(400, 'No items were provided for update');
    }

    const items = request.items;
    let subject = request.subject;
    // update owners information
    const acsResources = await this.createMetadata(request.items, AuthZAction.MODIFY, subject);
    let acsResponse: DecisionResponse;
    try {
      acsResponse = await checkAccessRequest({
        ...context,
        subject,
        resources: acsResources
      }, [{ resource: 'role', id: acsResources.map(e => e.id) }], AuthZAction.MODIFY, Operation.isAllowed);
    } catch (err) {
      this.logger.error('Error occurred requesting access-control-srv for update', { code: err.code, message: err.message, stack: err.stack });
      return returnOperationStatus(err.code, err.message);
    }

    if (acsResponse.decision != Response_Decision.PERMIT) {
      return { operation_status: acsResponse.operation_status };
    }

    if (acsResponse.decision === Response_Decision.PERMIT) {
      for (let i = 0; i < items?.length; i += 1) {
        // read the role from DB and check if it exists
        const role = items[i];
        const filters = [{
          filters: [{
            field: 'id',
            operation: Filter_Operation.eq,
            value: role.id
          }]
        }];
        const roles = await super.read(ReadRequest.fromPartial({ filters }), context);
        if (roles.total_count === 0) {
          return roles;
        }
        const rolesDB = roles.items[0].payload;
        // update meta information from existing Object in case if its
        // not provided in request
        if (!role.meta) {
          role.meta = rolesDB.meta as Meta;
        } else if (role.meta && _.isEmpty(role.meta.owners)) {
          role.meta.owners = rolesDB.meta.owners as Attribute[];
        }
        // check for ACS if owners information is changed
        if (!_.isEqual(role.meta.owners, rolesDB.meta.owners)) {
          let acsResponse: DecisionResponse;
          try {
            if (!context) { context = {}; };
            context.subject = subject;
            context.resources = role;
            acsResponse = await checkAccessRequest(context, [{ resource: 'role', id: role.id }], AuthZAction.MODIFY,
              Operation.isAllowed, false);
          } catch (err) {
            this.logger.error('Error occurred requesting access-control-srv for update', { code: err.code, message: err.message, stack: err.stack });
            return returnOperationStatus(err.code, err.message);
          }
          if (acsResponse.decision != Response_Decision.PERMIT) {
            return { operation_status: acsResponse.operation_status };
          }
        }
      }
      return super.update(request, context);
    }
  }

  /**
   * Extends the generic upsert operation in order to upsert any fields
   */
  async upsert(request: RoleList, context: any): Promise<DeepPartial<RoleListResponse>> {
    if (_.isNil(request) || _.isNil(request.items) || _.isEmpty(request.items)) {
      return returnOperationStatus(400, 'No items were provided for upsert');
    }

    let subject = request.subject;
    const acsResources = await this.createMetadata(request.items, AuthZAction.MODIFY, subject);
    let acsResponse: DecisionResponse;
    try {
      acsResponse = await checkAccessRequest({
        ...context,
        subject,
        resources: acsResources
      }, [{ resource: 'role', id: acsResources.map(e => e.id) }], AuthZAction.MODIFY, Operation.isAllowed);
    } catch (err) {
      this.logger.error('Error occurred requesting access-control-srv for upsert', { code: err.code, message: err.message, stack: err.stack });
      return returnOperationStatus(err.code, err.message);
    }

    if (acsResponse.decision != Response_Decision.PERMIT) {
      return { operation_status: acsResponse.operation_status };
    }

    if (acsResponse.decision === Response_Decision.PERMIT) {
      return super.upsert(request, context);
    }
  }

  /**
   * Endpoint delete, to delete a role or list of roles
   */
  async delete(request: DeleteRequest, context: any): Promise<DeepPartial<DeleteResponse>> {
    const logger = this.logger;
    let roleIDs = request.ids;
    let resources = {};
    let subject = request.subject;
    let acsResources;
    if (!_.isEmpty(roleIDs)) {
      Object.assign(resources, { id: roleIDs });
      acsResources = await this.createMetadata({ id: roleIDs }, AuthZAction.DELETE, subject);
    }
    if (request.collection) {
      acsResources = [{ collection: request.collection }];
    }
    let acsResponse: DecisionResponse;
    try {
      if (!context) { context = {}; };
      context.subject = subject;
      context.resources = acsResources;
      acsResponse = await checkAccessRequest({
        ...context,
        subject,
        resources: acsResources
      }, [{ resource: 'role', id: acsResources.map(e => e.id) }], AuthZAction.DELETE, Operation.isAllowed);
    } catch (err) {
      this.logger.error('Error occurred requesting access-control-srv for delete', { code: err.code, message: err.message, stack: err.stack });
      return returnOperationStatus(err.code, err.message);
    }

    if (acsResponse.decision != Response_Decision.PERMIT) {
      return { operation_status: acsResponse.operation_status };
    }

    if (acsResponse.decision === Response_Decision.PERMIT) {
      if (request.collection) {
        // delete collection and return
        const deleteResponse = await super.delete(DeleteRequest.fromPartial({
          collection: request.collection
        }), context);
        logger.info('Role collection deleted:');
        return deleteResponse;
      }
      logger.silly('deleting Role IDs:', { roleIDs });
      // delete users
      const deleteResponse = await super.delete(DeleteRequest.fromPartial({
        ids: roleIDs
      }), context);
      logger.info('Roles deleted:', { roleIDs });
      return deleteResponse;
    }
  }

  async verifyRoles(role_associations: RoleAssociation[]): Promise<boolean> {
    // checking if user roles are valid
    if (role_associations?.length > 0) {
      for (let roleAssociation of role_associations) {
        const roleID = roleAssociation.role;
        const filters = [{
          filters: [{
            field: 'id',
            operation: Filter_Operation.eq,
            value: roleID
          }]
        }];
        const result = await super.read(ReadRequest.fromPartial({ filters }), {});

        if (!result || !result.items || result.total_count == 0) {
          return false;
        }
      }
    }

    return true;
  }

  /**
   * reads meta data from DB and updates owners information in resource if action is UPDATE / DELETE
   * @param reaources list of resources
   * @param entity entity name
   * @param action resource action
   */
  async createMetadata(res: any, action: string, subject?: Subject): Promise<any> {
    let resources = _.cloneDeep(res);
    let orgOwnerAttributes = [];
    if (!_.isArray(resources)) {
      resources = [resources];
    }
    const urns = this.cfg.get('authorization:urns');
    if (subject && subject.scope && (action === AuthZAction.CREATE || action === AuthZAction.MODIFY)) {
      // add user and subject scope as default owners
      orgOwnerAttributes.push(
        {
          id: urns.ownerIndicatoryEntity,
          value: urns.organization,
          attributes: [{
            id: urns.ownerInstance,
            value: subject.scope
          }]
        });
    }

    for (let resource of resources) {
      if (!resource.meta) {
        resource.meta = {};
      }
      if (action === AuthZAction.MODIFY || action === AuthZAction.DELETE) {
        const filters = [{
          filters: [{
            field: 'id',
            operation: Filter_Operation.eq,
            value: resource.id
          }]
        }];
        let result = await super.read(ReadRequest.fromPartial({
          filters
        }), {});
        // update owners info
        if (result?.items?.length === 1) {
          let item = result.items[0].payload;
          resource.meta.owners = item.meta.owners;
        } else if (result?.items?.length === 0) {
          if (_.isEmpty(resource.id)) {
            resource.id = uuid.v4().replace(/-/g, '');
          }
          let ownerAttributes;
          if (!resource.meta.owners) {
            ownerAttributes = _.cloneDeep(orgOwnerAttributes);
          } else {
            ownerAttributes = resource.meta.owners;
          }
          if (subject && subject.id) {
            ownerAttributes.push(
              {
                id: urns.ownerIndicatoryEntity,
                value: urns.user,
                attributes: [{
                  id: urns.ownerInstance,
                  value: resource.id
                }]
              });
          }
          resource.meta.owners = ownerAttributes;
        }
      } else if (action === AuthZAction.CREATE && !resource.meta.owners) {
        if (_.isEmpty(resource.id)) {
          resource.id = uuid.v4().replace(/-/g, '');
        }
        let ownerAttributes;
        if (!resource.meta.owners) {
          ownerAttributes = _.cloneDeep(orgOwnerAttributes);
        } else {
          ownerAttributes = resource.meta.owners;
        }
        if (subject && subject.id) {
          ownerAttributes.push(
            {
              id: urns.ownerIndicatoryEntity,
              value: urns.user,
              attributes: [{
                id: urns.ownerInstance,
                value: subject.id
              }]
            });
        }
        resource.meta.owners = ownerAttributes;
      }
    }
    return resources;
  }

  disableAC() {
    try {
      this.cfg.set('authorization:enabled', false);
      updateConfig(this.cfg);
    } catch (err) {
      this.logger.error('Error caught disabling authorization', { code: err.code, message: err.message, stack: err.stack });
      this.cfg.set('authorization:enabled', this.authZCheck);
    }
  }

  enableAC() {
    try {
      this.cfg.set('authorization:enabled', this.authZCheck);
      updateConfig(this.cfg);
    } catch (err) {
      this.logger.error('Error caught enabling authorization', { code: err.code, message: err.message, stack: err.stack });
      this.cfg.set('authorization:enabled', this.authZCheck);
    }
  }
}<|MERGE_RESOLUTION|>--- conflicted
+++ resolved
@@ -2958,8 +2958,7 @@
       return TenantResponse.fromPartial({});
     }
 
-<<<<<<< HEAD
-    const filtered = users.items.find(u => u?.payload?.properties?.findIndex(p => {
+    const filtered = users?.items?.find(u => u?.payload?.properties?.findIndex(p => {
       return p.id === 'urn:restorecommerce:acs:names:network:src:domain' && p.value === request.domain;
     }) >= 0);
 
@@ -2967,14 +2966,7 @@
       return TenantResponse.fromPartial({});
     }
 
-    const token = filtered.payload.tokens.find(t => t.name === 'unauthenticated_token');
-=======
-    const filtered = users?.items?.find(u => u.payload?.properties?.findIndex(p => {
-      return p.id === 'urn:restorecommerce:acs:names:network:src:domain' && p.value === request.domain;
-    }) >= 0);
-
     const token = filtered?.payload?.tokens?.find(t => t.name === 'unauthenticated_token');
->>>>>>> 5db6591f
 
     return Promise.resolve(TenantResponse.fromPartial({
       token: token?.token
