--- conflicted
+++ resolved
@@ -276,22 +276,12 @@
         it('should not create a user with an invalid username format - should test character repetition', async function registerUser(): Promise<void> {
           // the username should not contain --, __ or ..
           let userNameList: string[] = [
-<<<<<<< HEAD
-            '_Test', '-Test', '.Test', '2Test', '!Test', '?Test', '#Test', 'Test User', // 1
-            '__Test', '--Test', '..Test', '___Test', '---Test', '...Test', // 2
-            'Test__', 'Test--', 'Test..', 'Test___', 'Test---', 'Test...',
-            'Test__test', 'Test--test', 'Test..test', 'Test___test',
-            'Test---test', 'Test...test',
-            'Test!', 'Test?', 'Test/', 'Test\\', 'Test,.;', // 3
-            'A123', 'A1234567891011121314151617181920', 'schule_303256__user' // 4
-=======
             '__TestUser', '--TestUser', '..TestUser',
             'Test__User', 'Test--User', 'Test..User',
             'TestUser__', 'TestUser--', 'TestUser..',
             '___TestUser', '---TestUser', '...TestUser',
             'Test___User', 'Test---User', 'Test...User',
             'TestUser___', 'TestUser---', 'TestUser...',
->>>>>>> d7779bb4
           ];
 
           const testInvalidUser = async (invalidUser: any) => {
