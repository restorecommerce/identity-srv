{
  "name": "@restorecommerce/identity-srv",
  "version": "0.1.31",
  "description": "Restorecommerce identity service",
  "main": "lib/start.js",
  "author": "n-fuse GmbH",
  "repository": {
    "type": "git",
    "url": "https://github.com/restorecommerce/identity-srv.git"
  },
  "license": "MIT",
  "keywords": [
    "restore",
    "commerce",
    "microservice",
    "identity",
    "srv"
  ],
  "dependencies": {
<<<<<<< HEAD
    "@restorecommerce/acs-client": "^0.4.3",
    "@restorecommerce/chassis-srv": "^0.3.0",
    "@restorecommerce/cluster-service": "^0.1.9",
    "@restorecommerce/grpc-client": "^0.2.6",
    "@restorecommerce/kafka-client": "^0.2.17",
    "@restorecommerce/logger": "^0.10.4",
    "@restorecommerce/protos": "^0.4.3",
    "@restorecommerce/resource-base-interface": "^0.2.0",
    "@restorecommerce/service-config": "^0.4.14",
=======
    "@restorecommerce/acs-client": "^0.2.23",
    "@restorecommerce/chassis-srv": "^0.1.12",
    "@restorecommerce/cluster-service": "^0.1.4",
    "@restorecommerce/grpc-client": "^0.0.9",
    "@restorecommerce/kafka-client": "^0.1.13",
    "@restorecommerce/logger": "^0.8.1",
    "@restorecommerce/protos": "^0.0.23",
    "@restorecommerce/resource-base-interface": "^0.0.9",
    "@restorecommerce/service-config": "^0.4.1",
>>>>>>> bfeaf71f
    "bcryptjs": "^2.4.3",
    "cross-env": "^7.0.3",
    "lodash": "^4.17.21",
    "node-fetch": "^2.6.1",
    "source-map-support": "^0.5.19",
    "uuid": "^8.3.2"
  },
  "devDependencies": {
    "@types/mocha": "^9.0.0",
    "@types/node": "^16.4.10",
    "@typescript-eslint/eslint-plugin": "^4.29.0",
    "@typescript-eslint/eslint-plugin-tslint": "^4.29.0",
    "@typescript-eslint/parser": "^4.29.0",
    "coveralls": "^3.1.1",
    "eslint": "^7.32.0",
    "eslint-plugin-prefer-arrow-functions": "^3.0.1",
    "grpc-mock": "^0.7.0",
    "mocha": "^9.0.3",
    "nodemon": "^2.0.12",
    "npm-run-all": "^4.1.5",
    "nyc": "^15.0.1",
    "rimraf": "^3.0.0",
    "should": "^13.2.3",
    "ts-node": "^10.1.0",
    "tslint": "^6.1.3",
    "typescript": "^4.3.5"
  },
  "scripts": {
    "start": "node lib/start.js",
    "dev": "cross-env NODE_ENV=development nodemon --watch './src/**/*.ts' --exec 'ts-node' src/start.ts",
    "dev:nocluster": "cross-env NODE_ENV=development nodemon --watch './src/**/*.ts' --exec 'ts-node' src/worker.ts",
    "test": "npm run lint && nyc npm run mocha",
    "lint": "eslint src --ext .ts",
    "mocha": "cross-env NODE_ENV=test mocha --full-trace --exit --timeout 30000",
    "test-debug": "cpm run mocha -- --inspect-brk",
    "lcov-report": "nyc report --reporter=lcov",
    "coveralls": "nyc report --reporter=text-lcov | coveralls",
    "build:tsc": "tsc -d",
    "build:clean": "rimraf lib",
    "build": "npm-run-all lint build:clean build:tsc"
  },
  "engines": {
    "node": ">= 16.0.0"
  }
}<|MERGE_RESOLUTION|>--- conflicted
+++ resolved
@@ -17,7 +17,6 @@
     "srv"
   ],
   "dependencies": {
-<<<<<<< HEAD
     "@restorecommerce/acs-client": "^0.4.3",
     "@restorecommerce/chassis-srv": "^0.3.0",
     "@restorecommerce/cluster-service": "^0.1.9",
@@ -27,17 +26,6 @@
     "@restorecommerce/protos": "^0.4.3",
     "@restorecommerce/resource-base-interface": "^0.2.0",
     "@restorecommerce/service-config": "^0.4.14",
-=======
-    "@restorecommerce/acs-client": "^0.2.23",
-    "@restorecommerce/chassis-srv": "^0.1.12",
-    "@restorecommerce/cluster-service": "^0.1.4",
-    "@restorecommerce/grpc-client": "^0.0.9",
-    "@restorecommerce/kafka-client": "^0.1.13",
-    "@restorecommerce/logger": "^0.8.1",
-    "@restorecommerce/protos": "^0.0.23",
-    "@restorecommerce/resource-base-interface": "^0.0.9",
-    "@restorecommerce/service-config": "^0.4.1",
->>>>>>> bfeaf71f
     "bcryptjs": "^2.4.3",
     "cross-env": "^7.0.3",
     "lodash": "^4.17.21",
