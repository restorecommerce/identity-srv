{
  "name": "@restorecommerce/identity-srv",
  "version": "0.3.3",
  "description": "Restorecommerce identity service",
  "main": "lib/start.js",
  "author": "n-fuse GmbH",
  "repository": {
    "type": "git",
    "url": "https://github.com/restorecommerce/identity-srv.git"
  },
  "license": "MIT",
  "keywords": [
    "restore",
    "commerce",
    "microservice",
    "identity",
    "srv"
  ],
  "dependencies": {
    "@restorecommerce/acs-client": "^0.6.37",
    "@restorecommerce/chassis-srv": "^0.3.12",
    "@restorecommerce/cluster-service": "^0.1.14",
    "@restorecommerce/grpc-client": "^0.4.6",
    "@restorecommerce/kafka-client": "^0.4.3",
<<<<<<< HEAD
    "@restorecommerce/logger": "^0.13.0",
=======
    "@restorecommerce/logger": "^0.13.1",
    "@restorecommerce/protos": "^0.7.2",
>>>>>>> b17ba1cc
    "@restorecommerce/resource-base-interface": "^0.2.15",
    "@restorecommerce/service-config": "^0.4.26",
    "@restorecommerce/rc-grpc-clients": "^0.5.6",
    "bcryptjs": "^2.4.3",
    "cross-env": "^7.0.3",
    "jose": "^4.9.0",
    "lodash": "^4.17.21",
    "node-fetch": "^3.2.10",
    "oauth": "^0.9.15",
    "redis": "^4.3.0",
    "source-map-support": "^0.5.21",
    "uuid": "^8.3.2"
  },
  "devDependencies": {
<<<<<<< HEAD
    "@alenon/grpc-mock-server": "^3.0.8",
    "@restorecommerce/protos": "^0.7.2",
=======
    "@alenon/grpc-mock-server": "^3.0.10",
>>>>>>> b17ba1cc
    "@types/mocha": "^9.1.1",
    "@types/node": "^18.7.8",
    "@types/oauth": "^0.9.1",
    "@typescript-eslint/eslint-plugin": "^5.34.0",
    "@typescript-eslint/eslint-plugin-tslint": "^5.34.0",
    "@typescript-eslint/parser": "^5.34.0",
    "coveralls": "^3.1.1",
    "eslint": "^8.22.0",
    "eslint-plugin-prefer-arrow-functions": "^3.1.4",
    "mocha": "^10.0.0",
    "nodemon": "^2.0.19",
    "npm-run-all": "^4.1.5",
    "nyc": "^15.1.0",
    "rimraf": "^3.0.2",
    "should": "^13.2.3",
    "ts-node": "^10.9.1",
    "tslint": "^6.1.3",
    "typescript": "^4.7.4"
  },
  "scripts": {
    "start": "node lib/start.js",
    "dev": "cross-env NODE_ENV=development nodemon --watch './src/**/*.ts' --exec 'ts-node' src/start.ts",
    "dev:nocluster": "cross-env NODE_ENV=development nodemon --watch './src/**/*.ts' --exec 'ts-node' src/worker.ts",
    "test": "npm run lint && nyc npm run mocha",
    "lint": "eslint src --ext .ts",
    "mocha": "cross-env NODE_ENV=test mocha --full-trace --exit --timeout 30000",
    "test-debug": "cpm run mocha -- --inspect-brk",
    "lcov-report": "nyc report --reporter=lcov",
    "coveralls": "nyc report --reporter=text-lcov | coveralls",
    "build:tsc": "tsc -d",
    "build:clean": "rimraf lib",
    "build": "npm-run-all lint build:clean build:tsc"
  },
  "engines": {
    "node": ">= 16.0.0"
  }
}<|MERGE_RESOLUTION|>--- conflicted
+++ resolved
@@ -22,12 +22,7 @@
     "@restorecommerce/cluster-service": "^0.1.14",
     "@restorecommerce/grpc-client": "^0.4.6",
     "@restorecommerce/kafka-client": "^0.4.3",
-<<<<<<< HEAD
     "@restorecommerce/logger": "^0.13.0",
-=======
-    "@restorecommerce/logger": "^0.13.1",
-    "@restorecommerce/protos": "^0.7.2",
->>>>>>> b17ba1cc
     "@restorecommerce/resource-base-interface": "^0.2.15",
     "@restorecommerce/service-config": "^0.4.26",
     "@restorecommerce/rc-grpc-clients": "^0.5.6",
@@ -42,12 +37,8 @@
     "uuid": "^8.3.2"
   },
   "devDependencies": {
-<<<<<<< HEAD
     "@alenon/grpc-mock-server": "^3.0.8",
     "@restorecommerce/protos": "^0.7.2",
-=======
-    "@alenon/grpc-mock-server": "^3.0.10",
->>>>>>> b17ba1cc
     "@types/mocha": "^9.1.1",
     "@types/node": "^18.7.8",
     "@types/oauth": "^0.9.1",
